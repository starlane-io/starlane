[package]
name = "starlane"

description = """
Starlane -- An Orchestration and Infrastructure Framework for WebAssembly Components (https://starlane.io)

This packaged manages `HyperSpace` which provides infrastructure for `Space`
Apis (WebAssembly & external programs meant to provide custom behaviors in Starlane),

This package references the `starlane-space` package and reuses of it to run the infrastructure and
it also contains mechanisms (Drivers) for extending the Starlane Type system
"""


version.workspace = true
edition.workspace = true
rust-version.workspace = true
authors.workspace = true
homepage.workspace = true
license.workspace = true
repository.workspace = true

# See more keys and their definitions at https://doc.rust-lang.org/cargo/reference/manifest.html

[features]
full=["server"]
default=["server"]
#server=["space","service","hyperspace", "hyperlane","postgres", "hyperlane-tcp", "cli", "dep:threadpool", "dep:oneshot", "dep:anyhow", "dep:virtual-fs"]
server=["space","service","hyperspace", "hyperlane","postgres", "postgres-embedded","hyperlane-tcp", "cli", "dep:threadpool", "dep:oneshot", "dep:anyhow"]
cli=["dep:text_io","dep:clap", "dep:walkdir", "parse"]
hypererr=[]
hyperspace=["dep:futures","dep:dashmap","dep:semver", "parse", "dep:zip","hypererr"]
hyperlane=["hypererr"]
hyperlane-tcp =  ["hyperlane","dep:rcgen","rustls","dep:tokio-rustls","dep:tls-api-rustls"]
hyperlane-quic =  ["hyperlane","dep:rcgen","rustls", "dep:quinn"]
postgres=[ "dep:sqlx","dep:serde","dep:tracing","dep:async-recursion" ]
postgres-embedded=[ "postgres", "dep:postgresql_embedded" ]
parse=["dep:nom", "dep:nom-supreme", "dep:nom_locate"]
rustls=["dep:rustls","dep:rcgen","rustls-pemfile"]
driver=["hyperspace"]
dialect=[]
dialect-cli=["dialect","dep:clap"]
service=[]
space=[]
wasm=[]

[dependencies]
starlane-space = { workspace = true  }
starlane-macros = { workspace = true  }
starlane-primitive-macros = { workspace = true}
thiserror = { workspace = true}
lazy_static = {  workspace=true  }
uuid = { workspace=true, features=["v4"] }
chrono = { workspace=true, features=["serde"] }
tokio = { workspace=true, features = ["full"] }
tokio-util = { workspace=true}
async-trait = {workspace = true}
ctrlc = {workspace = true}
bincode = {workspace = true}
strum =  {workspace = true}
strum_macros = {workspace = true}
wasmer = {workspace = true}
wasmer-compiler-singlepass = {workspace = true}
wasmer-wasix = {workspace = true}
itertools = {workspace = true}
#acid-store = {git="https://github.com/uberscott/acid-store.git" , version="0.14.2" }
tempdir = { workspace=true }

once_cell = { workspace=true }
zip = { workspace=true, optional = true }
dirs ={ workspace=true}
ascii ={ workspace=true }
url ={ workspace=true }

# hyper requirements
futures = {workspace=true, default-features = true, optional=true }
dashmap = {workspace=true, optional = true}
semver = { workspace=true, features=['serde'], optional = true }


# postgres deps
sqlx = { workspace = true, features = [ "runtime-tokio","runtime-tokio-rustls", "postgres", "macros", "any" ], optional = true }
serde = { workspace = true, features=['derive','rc'], optional=true }
tracing = { workspace = true, optional = true}
async-recursion = { workspace = true, optional=true }


rcgen = { workspace = true, optional = true, features=["pem", "x509-parser" ]}
rustls = { workspace = true, optional = true, features=["aws_lc_rs"]}
rustls-pemfile = { workspace = true, optional = true }
tokio-rustls =  { workspace = true, optional = true}
tls-api-rustls =  { workspace = true, optional = true}

text_io = { workspace = true, optional = true}
clap =  { workspace = true, optional = true , features=["derive"]}
walkdir = { workspace = true, optional = true }

ariadne = { workspace = true, optional = true }
nom ={ workspace = true, optional = true }
nom-supreme = { workspace = true, optional = true }
nom_locate = { workspace = true, optional = true }
regex = { workspace = true, optional = true }
serde_json = { workspace = true, optional = true }
serde_urlencoded = { workspace = true, optional = true }
enum-ordinalize = { workspace = true, optional = true }
convert_case = { workspace = true, optional = true }
validator = { workspace = true, optional = true }


threadpool ={ workspace = true, optional = true }
oneshot = { workspace = true, optional = true }


anyhow = { workspace = true, optional = true }
##virtual-fs ={ workspace = true, optional = true }

quinn ={ workspace = true, optional = true }
webpki-roots = { workspace = true}
path-clean = { workspace = true}
thiserror-context = { workspace = true }
rustyline = { workspace = true, features=["with-file-history", "with-dirs"]}
cliclack = { workspace = true }

serde_yaml = { workspace = true }
derive_builder = { workspace=true }
postgresql_embedded = { workspace=true, optional = true }
text-to-ascii-art = { workspace = true}
colored = {workspace = true}
lerp = { workspace = true, features=["derive"] }
atty ={workspace = true}
#rolling-file = {workspace = true}
<<<<<<< HEAD
termsize = {workspace = true}
port_check = {workspace = true}
crossterm = {workspace = true}
#log= {workspace = true}
textwrap = {workspace = true}
console = {workspace = true}
=======
derive-name = {workspace = true}
>>>>>>> 85f94b9f

[lib]
name = "starlane"
path= "src/lib.rs"


[[bin]]
name = "starlane"
doc = false
path = "src/main.rs"<|MERGE_RESOLUTION|>--- conflicted
+++ resolved
@@ -129,16 +129,13 @@
 lerp = { workspace = true, features=["derive"] }
 atty ={workspace = true}
 #rolling-file = {workspace = true}
-<<<<<<< HEAD
 termsize = {workspace = true}
 port_check = {workspace = true}
 crossterm = {workspace = true}
 #log= {workspace = true}
 textwrap = {workspace = true}
 console = {workspace = true}
-=======
 derive-name = {workspace = true}
->>>>>>> 85f94b9f
 
 [lib]
 name = "starlane"

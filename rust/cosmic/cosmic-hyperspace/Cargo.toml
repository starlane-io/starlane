--- conflicted
+++ resolved
@@ -1,10 +1,6 @@
 [package]
 name = "cosmic-hyperspace"
-<<<<<<< HEAD
-version = "0.3.2"
-=======
 version = "0.3.3"
->>>>>>> 9f49a01d
 edition = "2021"
 
 authors = ["Scott Williams <scott@starlane.io>"]
@@ -17,19 +13,11 @@
 
 [dependencies]
 async-recursion = "1.0.0"
-<<<<<<< HEAD
-cosmic-macros = { path="../cosmic-macros",version = "0.3.2"}
-cosmic-space = { path= "../cosmic-space",version = "0.3.2"}
-cosmic-nom = { path="../cosmic-nom",version = "0.3.2"}
-cosmic-hyperlane = { path= "../cosmic-hyperlane" ,version = "0.3.2"}
-mechtron-host = { path="../../mechtron/mechtron-host" ,version = "0.3.2"}
-=======
 cosmic-macros = { path="../cosmic-macros",version = "0.3.3"}
 cosmic-space = { path= "../cosmic-space",version = "0.3.3"}
 cosmic-nom = { path="../cosmic-nom",version = "0.3.3"}
 cosmic-hyperlane = { path= "../cosmic-hyperlane" ,version = "0.3.3"}
 mechtron-host = { path="../../mechtron/mechtron-host" ,version = "0.3.3"}
->>>>>>> 9f49a01d
 threadpool = "1.8.1"
 acid-store = { version = "0.12.0", features=['store-directory','repo-value'] }
 anyhow = "1.0.44"

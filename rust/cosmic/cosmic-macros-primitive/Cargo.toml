--- conflicted
+++ resolved
@@ -1,10 +1,6 @@
 [package]
 name = "cosmic-macros-primitive"
-<<<<<<< HEAD
-version = "0.3.2"
-=======
 version = "0.3.3"
->>>>>>> c1bfb372
 edition = "2021"
 
 authors = ["Scott Williams <scott@starlane.io>"]

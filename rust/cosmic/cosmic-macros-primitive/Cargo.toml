--- conflicted
+++ resolved
@@ -1,10 +1,6 @@
 [package]
 name = "cosmic-macros-primitive"
-<<<<<<< HEAD
-version = "0.3.2"
-=======
 version = "0.3.3"
->>>>>>> 9f49a01d
 edition = "2021"
 
 authors = ["Scott Williams <scott@starlane.io>"]

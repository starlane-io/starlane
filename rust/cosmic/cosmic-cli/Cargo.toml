--- conflicted
+++ resolved
@@ -1,10 +1,6 @@
 [package]
 name = "cosmic-cli"
-<<<<<<< HEAD
-version = "0.3.2"
-=======
 version = "0.3.3"
->>>>>>> 9f49a01d
 edition = "2021"
 
 authors = ["Scott Williams <scott@starlane.io>"]
@@ -19,19 +15,11 @@
 
 [dependencies]
 
-<<<<<<< HEAD
-cosmic-hyperlane={ path="../cosmic-hyperlane",version = "0.3.2"}
-cosmic-hyperlane-tcp={ path="../cosmic-hyperlane-tcp",version = "0.3.2"}
-cosmic-space= { path= "../cosmic-space" ,version = "0.3.2"}
-cosmic-hyperspace= { path= "../cosmic-hyperspace" ,version = "0.3.2"}
-cosmic-nom= { path="../cosmic-nom",version = "0.3.2"}
-=======
 cosmic-hyperlane={ path="../cosmic-hyperlane",version = "0.3.3"}
 cosmic-hyperlane-tcp={ path="../cosmic-hyperlane-tcp",version = "0.3.3"}
 cosmic-space= { path= "../cosmic-space" ,version = "0.3.3"}
 cosmic-hyperspace= { path= "../cosmic-hyperspace" ,version = "0.3.3"}
 cosmic-nom= { path="../cosmic-nom",version = "0.3.3"}
->>>>>>> 9f49a01d
 text_io = "0.1.12"
 clap = { version="3.2.22", features=["cargo"] }
 tokio = { version = "1.15.0", features = ["rt"] }

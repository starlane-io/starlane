use core::fmt;
use core::fmt::Display;
use std::collections::HashMap;
use std::convert::{TryFrom, TryInto};
use std::fmt::Formatter;
use std::marker::PhantomData;
use std::ops;
use std::ops::{Deref, Range, RangeFrom, RangeTo};
use std::rc::Rc;
use std::str::FromStr;
use std::sync::Arc;

//use ariadne::{Label, Report, ReportKind};
use nom::branch::alt;
use nom::bytes::complete::take;
use nom::bytes::complete::{escaped, is_a, is_not};
use nom::bytes::complete::{tag, take_till, take_until, take_until1, take_while};
use nom::character::complete::{
    alpha0, alphanumeric0, alphanumeric1, anychar, char, digit0, line_ending, multispace0,
    multispace1, newline, one_of, satisfy, space0, space1,
};
use nom::character::complete::{alpha1, digit1};
use nom::character::is_space;
use nom::combinator::{all_consuming, opt};
use nom::combinator::{cut, eof, fail, not, peek, recognize, success, value, verify};
use nom::error::{context, ContextError, ErrorKind, ParseError, VerboseError};
use nom::multi::{many0, many1, separated_list0};
use nom::sequence::{delimited, pair, preceded, terminated, tuple};
use nom::{
    AsChar, Compare, FindToken, InputIter, InputLength, InputTake, InputTakeAtPosition, Offset,
    Parser, Slice,
};
use nom::{Err, IResult};
use nom_locate::LocatedSpan;
use nom_supreme::error::ErrorTree;
use nom_supreme::final_parser::ExtractContext;
use nom_supreme::parser_ext::MapRes;
use nom_supreme::{parse_from_str, ParserExt};
use regex::internal::Input;
use regex::{Captures, Error, Match, Regex};
use serde::{Deserialize, Deserializer, Serialize, Serializer};

use cosmic_nom::{new_span, span_with_extra, Trace};
use cosmic_nom::{trim, tw, Res, Span, Wrap};

use crate::command::common::{PropertyMod, SetProperties, StateSrc, StateSrcVar};
use crate::command::direct::create::{
    Create, CreateVar, KindTemplate, PointSegTemplate, PointTemplate, PointTemplateSeg,
    PointTemplateVar, Require, Strategy, Template, TemplateVar,
};
use crate::command::direct::get::{Get, GetOp, GetVar};
use crate::command::direct::select::{Select, SelectIntoSubstance, SelectKind, SelectVar};
use crate::command::direct::set::{Set, SetVar};
use crate::command::direct::CmdKind;
use crate::command::CommandVar;
use crate::config::bind::{
    BindConfig, Pipeline, PipelineStep, PipelineStepCtx, PipelineStepVar, PipelineStop,
    PipelineStopCtx, PipelineStopVar, RouteSelector, WaveDirection,
};
use crate::config::mechtron::MechtronConfig;
use crate::config::Document;
use crate::err::report::{Label, Report, ReportKind};
use crate::err::{ParseErrs, SpaceErr};
use crate::kind::{
    ArtifactSubKind, BaseKind, DatabaseSubKind, FileSubKind, Kind, KindParts, NativeSub, Specific,
    StarSub, UserBaseSubKind,
};
use crate::loc::StarKey;
use crate::loc::{
    Layer, Point, PointCtx, PointSeg, PointSegCtx, PointSegDelim, PointSegVar, PointSegment,
    PointVar, RouteSeg, RouteSegVar, Surface, Topic, Uuid, VarVal, Variable, Version,
};
use crate::parse::error::{find_parse_err, result};
use crate::parse::model::{
    BindScope, BindScopeKind, Block, BlockKind, Chunk, DelimitedBlockKind, LexBlock,
    LexParentScope, LexRootScope, LexScope, LexScopeSelector, LexScopeSelectorAndFilters,
    MechtronScope, MessageScopeSelectorAndFilters, NestedBlockKind, PipelineCtx, PipelineSegment,
    PipelineSegmentCtx, PipelineSegmentVar, PipelineVar, RootScopeSelector, RouteScope,
    ScopeFilterDef, ScopeFilters, ScopeFiltersDef, ScopeSelectorAndFiltersDef, Spanned, Subst,
    TerminatedBlockKind, TextType, Var, VarParser,
};
use crate::particle::{PointKind, PointKindVar};
use crate::security::{
    AccessGrantKind, AccessGrantKindDef, ChildPerms, ParticlePerms, Permissions, PermissionsMask,
    PermissionsMaskKind, Privilege,
};
use crate::selector::specific::{ProductSelector, VariantSelector, VendorSelector};
use crate::selector::{
    ExactPointSeg, Hop, KindBaseSelector, KindSelector, LabeledPrimitiveTypeDef, MapEntryPattern,
    MapEntryPatternCtx, MapEntryPatternVar, Pattern, PatternBlock, PatternBlockCtx,
    PatternBlockVar, PayloadBlock, PayloadBlockCtx, PayloadBlockVar, PayloadType2Def,
    PointHierarchy, PointKindSeg, PointSegSelector, Selector, SelectorDef, SpecificSelector,
    SubKindSelector, UploadBlock, VersionReq,
};
use crate::substance::Bin;
use crate::substance::{
    Call, CallCtx, CallKind, CallVar, CallWithConfig, CallWithConfigCtx, CallWithConfigVar,
    ExtCall, HttpCall, ListPattern, MapPattern, MapPatternCtx, MapPatternVar, NumRange, Substance,
    SubstanceFormat, SubstanceKind, SubstancePattern, SubstancePatternCtx, SubstancePatternVar,
    SubstanceTypePatternCtx, SubstanceTypePatternDef, SubstanceTypePatternVar,
};
use crate::util::{HttpMethodPattern, StringMatcher, ToResolved, ValuePattern};
use crate::wave::core::cmd::CmdMethod;
use crate::wave::core::ext::ExtMethod;
use crate::wave::core::http2::HttpMethod;
use crate::wave::core::hyp::HypMethod;
use crate::wave::core::MethodKind;
use crate::wave::core::{Method, MethodPattern};

/*
pub struct Parser {}

impl Parser {
    pub fn point(input: Span) -> Res<Span, Point> {
        point_subst(input)
    }

    pub fn consume_point(input: Span) -> Result<Point, ExtErr> {
        let (_, point) = all_consuming(point_subst)(input)?;
        Ok(point)
    }
}
 */

fn any_resource_path_segment<T>(i: T) -> Res<T, T>
where
    T: InputTakeAtPosition + nom::InputLength,
    <T as InputTakeAtPosition>::Item: AsChar,
{
    i.split_at_position1_complete(
        |item| {
            let char_item = item.as_char();
            !(char_item == '-')
                && !(char_item == '.')
                && !(char_item == '/')
                && !(char_item == '_')
                && !(char_item.is_alpha() || char_item.is_dec_digit())
        },
        ErrorKind::AlphaNumeric,
    )
}

fn sys_route_chars<T>(i: T) -> Res<T, T>
where
    T: InputTakeAtPosition + nom::InputLength,
    <T as InputTakeAtPosition>::Item: AsChar,
{
    i.split_at_position1_complete(
        |item| {
            let char_item = item.as_char();
            !(char_item == '-')
                && !(char_item == '.')
                && !(char_item == '/')
                && !(char_item == '_')
                && !(char_item == ':')
                && !(char_item == '(')
                && !(char_item == ')')
                && !(char_item == '[')
                && !(char_item == ']')
                && !(char_item.is_alpha() || char_item.is_dec_digit())
        },
        ErrorKind::AlphaNumeric,
    )
}

pub fn this_route_segment<I: Span>(input: I) -> Res<I, RouteSeg> {
    alt((recognize(tag(".")), recognize(not(other_route_segment))))(input)
        .map(|(next, _)| (next, RouteSeg::This))
}

pub fn local_route_segment<I: Span>(input: I) -> Res<I, RouteSeg> {
    tag("LOCAL")(input).map(|(next, _)| (next, RouteSeg::Local))
}

pub fn remote_route_segment<I: Span>(input: I) -> Res<I, RouteSeg> {
    tag("REMOTE")(input).map(|(next, _)| (next, RouteSeg::Remote))
}

pub fn global_route_segment<I: Span>(input: I) -> Res<I, RouteSeg> {
    tag("GLOBAL")(input).map(|(next, _)| (next, RouteSeg::Global))
}

pub fn domain_route_segment<I: Span>(input: I) -> Res<I, RouteSeg> {
    domain_chars(input).map(|(next, domain)| (next, RouteSeg::Domain(domain.to_string())))
}

pub fn tag_route_segment<I: Span>(input: I) -> Res<I, RouteSeg> {
    delimited(tag("["), skewer_chars, tag("]"))(input)
        .map(|(next, tag)| (next, RouteSeg::Tag(tag.to_string())))
}

pub fn sys_route_segment<I: Span>(input: I) -> Res<I, RouteSeg> {
    delimited(tag("<<"), sys_route_chars, tag(">>"))(input)
        .map(|(next, tag)| (next, RouteSeg::Star(tag.to_string())))
}

pub fn other_route_segment<I: Span>(input: I) -> Res<I, RouteSeg> {
    alt((
        sys_route_segment,
        tag_route_segment,
        domain_route_segment,
        global_route_segment,
        local_route_segment,
        remote_route_segment,
    ))(input)
}

pub fn point_route_segment<I: Span>(input: I) -> Res<I, RouteSeg> {
    alt((this_route_segment, other_route_segment))(input)
}

/*
pub fn point_segment(input: Span) -> Res<Span, PointSegCtx> {
    alt((
        base_point_segment,
        space_point_segment,
        version_point_segment,
        filesystem_point_segment,
        file_point_segment,
    ))(input)
}

 */

pub fn mesh_eos<I: Span>(input: I) -> Res<I, I> {
    peek(alt((tag(":"), eop)))(input)
}

pub fn fs_trailing<I: Span>(input: I) -> Res<I, I> {
    peek(pair(
        recognize(tag(":")),
        context("point:version:root_not_trailing", cut(tag("/"))),
    ))(input)
    .map(|(next, (rtn, _))| (next, rtn))
}

// version end of segment
pub fn ver_eos<I: Span>(input: I) -> Res<I, I> {
    peek(alt((fs_trailing, tag(":/"), eop)))(input)
}

// end of point
pub fn eop<I: Span>(input: I) -> Res<I, I> {
    peek(alt((
        eof,
        multispace1,
        tag("<"),
        tag("\""),
        tag("'"),
        tag("]"),
        tag(")"),
        tag("}"),
        tag("^"),
        tag("["),
        tag("("),
        tag("{"),
        tag("%"),
    )))(input)
}

pub fn space_no_dupe_dots<I: Span>(input: I) -> Res<I, ()> {
    context(
        "point:space_segment:dot_dupes",
        peek(cut(not(take_until("..")))),
    )(input)
    .map(|(next, _)| (next, ()))
}

pub fn space_point_segment<I: Span>(input: I) -> Res<I, PointSeg> {
    context(
        "point:space_segment",
        cut(pair(
            recognize(tuple((
                context("point:space_segment_leading", peek(alpha1)),
                space_no_dupe_dots,
                space_chars,
            ))),
            mesh_eos,
        )),
    )(input)
    .map(|(next, (space, x))| (next, PointSeg::Space(space.to_string())))
}

pub fn base_point_segment<I: Span>(input: I) -> Res<I, PointSeg> {
    preceded(
        peek(lowercase1),
        context("point:base_segment", cut(pair(rec_skewer, mesh_eos))),
    )(input)
    .map(|(next, (base, _))| (next, PointSeg::Base(base.to_string())))
}

pub fn version_point_segment<I: Span>(input: I) -> Res<I, PointSeg> {
    preceded(
        peek(digit1),
        context("point:version_segment", cut(tuple((version, ver_eos)))),
    )(input)
    .map(|(next, (version, _))| (next, PointSeg::Version(version)))
}

pub fn dir_pop<I: Span>(input: I) -> Res<I, PointSegVar> {
    context("point:dir_pop", tuple((tag(".."), opt(tag("/")))))(input).map(|(next, _)| {
        (
            next.clone(),
            PointSegVar::Pop(Trace {
                range: next.location_offset() - 2..next.location_offset(),
                extra: next.extra(),
            }),
        )
    })
}

pub fn filesystem_point_segment<I: Span>(input: I) -> Res<I, PointSeg> {
    tuple((
        peek(not(eop)),
        context(
            "point:file_or_directory",
            cut(alt((dir_point_segment, file_point_segment))),
        ),
    ))(input)
    .map(|(next, (_, seg))| (next, seg))
}

pub fn dir_point_segment<I: Span>(input: I) -> Res<I, PointSeg> {
    context("point:dir_segment", file_chars)(input)
        .map(|(next, dir)| (next, PointSeg::Dir(dir.to_string())))
}

pub fn root_dir_point_segment<I: Span>(input: I) -> Res<I, PointSeg> {
    context("point:root_filesystem_segment", tag(":/"))(input)
        .map(|(next, _)| (next, PointSeg::FilesystemRootDir))
}

pub fn root_dir_point_segment_ctx<I: Span>(input: I) -> Res<I, PointSegVar> {
    context("point:root_filesystem_segment", tag(":/"))(input)
        .map(|(next, _)| (next, PointSegVar::FilesystemRootDir))
}

pub fn root_dir_point_segment_var<I: Span>(input: I) -> Res<I, PointSegVar> {
    context("point:root_filesystem_segment", tag(":/"))(input)
        .map(|(next, _)| (next, PointSegVar::FilesystemRootDir))
}

pub fn file_point_segment<I: Span>(input: I) -> Res<I, PointSeg> {
    context("point:file_segment", file_chars)(input)
        .map(|(next, filename)| (next, PointSeg::File(filename.to_string())))
}

pub fn point_var<I: Span>(input: I) -> Res<I, PointVar> {
    context(
        "point",
        tuple((alt((root_point_var, point_non_root_var)), eop)),
    )(input.clone())
    .map(|(next, (point, _))| (next, point))
}

/*
pub fn var<O,F,P>(mut f: F ) -> impl FnMut(I) -> Res<I,Var<O,P>> where F: Parser<I,O,ErrorTree<I>>, P: VarParser<O> {
    move | input: I | {
        let result = recognize(pair(peek(tag("$")),context("var",cut(delimited(tag("${"), skewer_case, tag("}") )))))(input.clone());
        match result {
            Ok((next,var)) => {
                Ok( (next, Var::Var{ name: var.to_string(), parser: f }) )
            }
            Err(err) => {
                match &err {
                    Err::Incomplete(_) => {
                        Err(err)
                    }
                    Err::Failure(_) => {
                        Err(err)
                    }
                    // in this case the peek failed which means it is not a variable declaration
                    Err::Error(_) => {
                        let input = to_owned_span(&input);
                        f.parse(input)
                    }
                }
            }
        }


        let input = to_owned_span(&input);

        input.parse(input)
    }
}

 */

pub fn var_val<F, I: Span, O>(mut f: F) -> impl FnMut(I) -> Res<I, VarVal<O>> + Copy
where
    F: FnMut(I) -> Res<I, O> + Copy,
{
    move |input: I| context("var_val", alt((var, val(f))))(input)
}

fn val<I: Span, O, F>(f: F) -> impl FnMut(I) -> Res<I, VarVal<O>>
where
    F: FnMut(I) -> Res<I, O> + Copy,
{
    move |input| tw(f)(input).map(|(next, val)| (next, VarVal::Val(val)))
}

fn var<I: Span, O>(input: I) -> Res<I, VarVal<O>> {
    tw(delimited(tag("${"), skewer_case, tag("}")))(input)
        .map(|(next, var)| (next, VarVal::Var(var)))
}

pub fn var_seg<F, I: Span>(mut f: F) -> impl FnMut(I) -> Res<I, PointSegVar> + Copy
where
    F: Parser<I, PointSegCtx, ErrorTree<I>> + Copy,
{
    move |input: I| {
        let offset = input.location_offset();
        let result = pair(
            peek(tag("$")),
            context(
                "var",
                cut(delimited(tag("${"), skewer_case_chars, tag("}"))),
            ),
        )(input.clone());

        match result {
            Ok((next, (_, var))) => {
                let range = Range {
                    start: offset,
                    end: next.location_offset(),
                };
                let trace = Trace {
                    range,
                    extra: next.extra(),
                };
                let var = Variable::new(var.to_string(), trace);
                Ok((next, PointSegVar::Var(var)))
            }
            Err(err) => match err {
                Err::Incomplete(needed) => return Err(nom::Err::Incomplete(needed)),
                Err::Failure(err) => return Err(nom::Err::Failure(err)),
                Err::Error(_) => f.parse(input).map(|(next, seg)| (next, seg.into())),
            },
        }
    }
}

pub fn var_route<'a, F, I: Span>(mut f: F) -> impl FnMut(I) -> Res<I, RouteSegVar>
where
    F: Parser<I, RouteSeg, ErrorTree<I>>,
{
    move |input: I| {
        let offset = input.location_offset();
        let result = pair(
            peek(tag("$")),
            context(
                "var",
                cut(delimited(tag("${"), skewer_case_chars, tag("}"))),
            ),
        )(input.clone());
        match result {
            Ok((next, (_, var))) => {
                let range = Range {
                    start: offset,
                    end: next.location_offset(),
                };
                let trace = Trace {
                    range,
                    extra: next.extra(),
                };
                let var = Variable::new(var.to_string(), trace);
                Ok((next, RouteSegVar::Var(var)))
            }
            Err(err) => f.parse(input).map(|(next, seg)| (next, seg.into())),
        }
    }
}
pub fn root_point_var<I: Span>(input: I) -> Res<I, PointVar> {
    context(
        "root_point",
        tuple((
            opt(terminated(var_route(point_route_segment), tag("::"))),
            tag("ROOT"),
        )),
    )(input)
    .map(|(next, (route, _))| {
        let route = route.unwrap_or(RouteSegVar::This);
        let point = PointVar {
            route,
            segments: vec![],
        };
        (next, point)
    })
}

pub fn point_non_root_var<I: Span>(input: I) -> Res<I, PointVar> {
    context(
        "point_non_root",
        tuple((
            context(
                "point_route",
                opt(terminated(var_route(point_route_segment), tag("::"))),
            ),
            var_seg(root_ctx_seg(space_point_segment)),
            many0(base_seg(var_seg(pop(base_point_segment)))),
            opt(base_seg(var_seg(pop(version_point_segment)))),
            opt(tuple((
                root_dir_point_segment_var,
                many0(recognize(tuple((
                    var_seg(pop(dir_point_segment)),
                    tag("/"),
                )))),
                opt(var_seg(pop(file_point_segment))),
                eop,
            ))),
            eop,
        )),
    )(input)
    .map(
        |(next, (route, space, mut bases, version, filesystem, _))| {
            let route = route.unwrap_or(RouteSegVar::This);
            let mut segments = vec![];
            let mut bases: Vec<PointSegVar> = bases;
            segments.push(space);
            segments.append(&mut bases);
            match version {
                None => {}
                Some(version) => {
                    segments.push(version);
                }
            }

            if let Option::Some((fsroot, mut dirs, file, _)) = filesystem {
                let mut dirs: Vec<PointSegVar> = dirs
                    .into_iter()
                    .map(|i| PointSegVar::Dir(i.to_string()))
                    .collect();
                segments.push(fsroot);
                segments.append(&mut dirs);
                if let Some(file) = file {
                    segments.push(file);
                }
            }

            let point = PointVar { route, segments };

            (next, point)
        },
    )
}

pub fn consume_point(input: &str) -> Result<Point, SpaceErr> {
    consume_point_ctx(input)?.collapse()
}

pub fn consume_point_ctx(input: &str) -> Result<PointCtx, SpaceErr> {
    consume_point_var(input)?.collapse()
}

pub fn consume_point_var(input: &str) -> Result<PointVar, SpaceErr> {
    let span = new_span(input);
    let point = result(context("consume", all_consuming(point_var))(span))?;
    Ok(point)
}

/*
pub fn point_old(input: Span) -> Res<Span, Point> {
    let (next, point) = point_subst(input.clone())?;
    match point.brute_resolve() {
        Ok(point) => Ok((next, point)),
        Err(err) => {
            let e = ErrorTree::from_error_kind(input.clone(), ErrorKind::Fail);
            let e = ErrorTree::add_context(input, "point-subst-brute-force", e);
            return Err(nom::Err::Failure(e));
        }
    }
}

 */

/*pub fn capture_point(input: Span) -> Res<Span, CaptureAddress> {
    context(
        "Address",
        tuple((
            tuple((
                point_route_segment,
                alt((root_point_capture_segment, space_point_capture_segment)),
            )),
            many0(base_point_capture_segment),
            opt(version_point_segment),
            opt(root_dir_point_segment),
            many0(filesystem_point_capture_segment),
        )),
    )(input)
    .map(
        |(next, ((hub, space), mut bases, version, root, mut files))| {
            let mut segments = vec![];
            segments.push(space);
            segments.append(&mut bases);
            match version {
                None => {}
                Some(version) => {
                    segments.push(version);
                }
            }

            if let Option::Some(root) = root {
                segments.push(root);
                segments.append(&mut files);
            }

            let point = CaptureAddress {
                route: hub,
                segments,
            };

            (next, point)
        },
    )
}


pub fn root_point_capture_segment(input: Span) -> Res<Span, PointSeg> {
    tag("ROOT")(input).map(|(next, space)| (next, PointSeg::Root))
}

pub fn space_point_capture_segment(input: Span) -> Res<Span, PointSeg> {
    space_chars_plus_capture(input).map(|(next, space)| (next, PointSeg::Space(space.to_string())))
}

pub fn base_point_capture_segment(input: Span) -> Res<Span, PointSeg> {
    preceded(tag(":"), rec_skewer_capture)(input)
        .map(|(next, base)| (next, PointSeg::Base(base.to_string())))
}

pub fn filesystem_point_capture_segment(input: Span) -> Res<Span, PointSeg> {
    alt((dir_point_capture_segment, file_point_capture_segment))(input)
}

pub fn dir_point_capture_segment(input: Span) -> Res<Span, PointSeg> {
    context(
        "dir_point_capture_segment",
        terminated(file_chars_plus_capture, tag("/")),
    )(input)
    .map(|(next, dir)| (next, PointSeg::Dir(format!("{}/", dir))))
}

pub fn file_point_capture_segment(input: Span) -> Res<Span, PointSeg> {
    context("file_point_capture_segment", file_chars_plus_capture)(input)
        .map(|(next, filename)| (next, PointSeg::File(filename.to_string())))
}
 */

pub fn space_point_kind_segment<I: Span>(input: I) -> Res<I, PointKindSeg> {
    tuple((space_point_segment, delim_kind))(input).map(|(next, (point_segment, kind))| {
        (
            next,
            PointKindSeg {
                segment: point_segment,
                kind,
            },
        )
    })
}

pub fn base_point_kind_segment<I: Span>(input: I) -> Res<I, PointKindSeg> {
    tuple((base_point_segment, delim_kind))(input).map(|(next, (point_segment, kind))| {
        (
            next,
            PointKindSeg {
                segment: point_segment,
                kind,
            },
        )
    })
}

pub fn filepath_point_kind_segment<I: Span>(input: I) -> Res<I, PointKindSeg> {
    alt((file_point_kind_segment, dir_point_kind_segment))(input)
}
pub fn dir_point_kind_segment<I: Span>(input: I) -> Res<I, PointKindSeg> {
    tuple((dir_point_segment, delim_kind))(input).map(|(next, (point_segment, kind))| {
        (
            next,
            PointKindSeg {
                segment: point_segment,
                kind,
            },
        )
    })
}

pub fn file_point_kind_segment<I: Span>(input: I) -> Res<I, PointKindSeg> {
    tuple((file_point_segment, delim_kind))(input).map(|(next, (point_segment, kind))| {
        (
            next,
            PointKindSeg {
                segment: point_segment,
                kind,
            },
        )
    })
}

pub fn version_point_kind_segment<I: Span>(input: I) -> Res<I, PointKindSeg> {
    tuple((version_point_segment, delim_kind))(input).map(|(next, (point_segment, kind))| {
        (
            next,
            PointKindSeg {
                segment: point_segment,
                kind,
            },
        )
    })
}

pub fn consume_hierarchy<I: Span>(input: I) -> Result<PointHierarchy, SpaceErr> {
    let (_, rtn) = all_consuming(point_kind_hierarchy)(input)?;
    Ok(rtn)
}

pub fn point_kind_hierarchy<I: Span>(input: I) -> Res<I, PointHierarchy> {
    tuple((
        tuple((point_route_segment, space_point_kind_segment)),
        many0(base_point_kind_segment),
        opt(version_point_kind_segment),
        many0(file_point_kind_segment),
    ))(input)
    .map(|(next, ((hub, space), mut bases, version, mut files))| {
        let mut segments = vec![];
        segments.push(space);
        segments.append(&mut bases);
        match version {
            None => {}
            Some(version) => {
                segments.push(version);
            }
        }
        segments.append(&mut files);

        let point = PointHierarchy::new(hub, segments);

        (next, point)
    })
}

pub fn asterisk<T: Span, E: nom::error::ParseError<T>>(input: T) -> IResult<T, T, E>
where
    T: InputTakeAtPosition + nom::InputLength,
    <T as InputTakeAtPosition>::Item: AsChar,
{
    input.split_at_position_complete(|item| item.as_char() != '*')
}

pub fn upper<T, E: nom::error::ParseError<T>>(input: T) -> IResult<T, T, E>
where
    T: InputTakeAtPosition + nom::InputLength,
    <T as InputTakeAtPosition>::Item: AsChar,
{
    input.split_at_position_complete(|item| {
        let char_item = item.as_char();

        !char_item.is_uppercase()
    })
}

/*    fn any_resource_path_segment<T>(i: T) -> Res<T, T>
       where
           T: InputTakeAtPosition+nom::InputLength,
           <T as InputTakeAtPosition>::Item: AsChar,
   {
       i.split_at_position1_complete(
           |item| {
               let char_item = item.as_char();
               !(char_item == '-')
                   && !(char_item == '.')
                   && !(char_item == '/')
                   && !(char_item == '_')
                   && !(char_item.is_alpha() || char_item.is_dec_digit())
           },
           ErrorKind::AlphaNumeric,
       )
   }

*/

pub fn in_double_quotes<T: Span>(i: T) -> Res<T, T>
where
    T: InputTakeAtPosition + nom::InputLength,
    <T as InputTakeAtPosition>::Item: AsChar,
{
    i.split_at_position1_complete(
        |item| {
            let char_item = item.as_char();
            char_item == '\"'
        },
        ErrorKind::AlphaNumeric,
    )
}

pub fn skewer_colon<T: Span>(i: T) -> Res<T, T>
where
    T: InputTakeAtPosition + nom::InputLength,
    <T as InputTakeAtPosition>::Item: AsChar,
{
    i.split_at_position1_complete(
        |item| {
            let char_item = item.as_char();
            !(char_item == '-')
                && !(char_item == ':')
                && !((char_item.is_alpha() && char_item.is_lowercase()) || char_item.is_dec_digit())
        },
        ErrorKind::AlphaNumeric,
    )
}

pub fn skewer_dot<I: Span, E>(i: I) -> IResult<I, I, E>
where
    I: InputTakeAtPosition + nom::InputLength,
    <I as InputTakeAtPosition>::Item: AsChar,
    E: nom::error::ContextError<I> + nom::error::ParseError<I>,
{
    i.split_at_position1_complete(
        |item| {
            let char_item = item.as_char();
            !(char_item == '-')
                && !(char_item == '.')
                && !((char_item.is_alpha() && char_item.is_lowercase()) || char_item.is_dec_digit())
        },
        ErrorKind::AlphaNumeric,
    )
}

pub fn domain<I: Span>(i: I) -> Res<I, Domain> {
    domain_chars(i).map(|(next, domain)| {
        (
            next,
            Domain {
                string: domain.to_string(),
            },
        )
    })
}

pub fn point_segment_chars<T: Span>(i: T) -> Res<T, T>
where
    T: InputTakeAtPosition + nom::InputLength,
    <T as InputTakeAtPosition>::Item: AsChar,
{
    i.split_at_position1_complete(
        |item| {
            let char_item = item.as_char();
            !(char_item == '-')
                && !(char_item == '.')
                && !(char_item.is_alpha() || char_item.is_dec_digit())
        },
        ErrorKind::AlphaNumeric,
    )
}

pub fn version_chars<T: Span>(i: T) -> Res<T, T>
where
    T: InputTakeAtPosition + nom::InputLength,
    <T as InputTakeAtPosition>::Item: AsChar,
{
    i.split_at_position1_complete(
        |item| {
            let char_item = item.as_char();
            char_item != '.'
                && char_item != '-'
                && !char_item.is_digit(10)
                && !(char_item.is_alpha() && char_item.is_lowercase())
        },
        ErrorKind::AlphaNumeric,
    )
}

pub fn version_req_chars<T: Span>(i: T) -> Res<T, T>
where
    T: InputTakeAtPosition + nom::InputLength,
    <T as InputTakeAtPosition>::Item: AsChar,
{
    i.split_at_position1_complete(
        |item| {
            let char_item = item.as_char();
            !(char_item == '-')
                && !(char_item == '>')
                && !(char_item == '<')
                && !(char_item == '^')
                && !(char_item == '=')
                && !((char_item.is_alpha() && char_item.is_lowercase()) || char_item.is_dec_digit())
        },
        ErrorKind::AlphaNumeric,
    )
}

pub fn lowercase1<T: Span>(i: T) -> Res<T, T>
where
    T: InputTakeAtPosition + nom::InputLength,
    <T as InputTakeAtPosition>::Item: AsChar,
{
    i.split_at_position1_complete(
        |item| {
            let char_item = item.as_char();
            !(char_item.is_alpha() && char_item.is_lowercase())
        },
        ErrorKind::AlphaNumeric,
    )
}

pub fn rec_skewer<I: Span>(input: I) -> Res<I, I> {
    recognize(tuple((lowercase1, opt(skewer))))(input)
}

pub fn rec_skewer_capture<I: Span>(input: I) -> Res<I, I> {
    recognize(tuple((lowercase1, opt(skewer_chars_plus_capture))))(input)
}

pub fn camel_chars<T>(i: T) -> Res<T, T>
where
    T: InputTakeAtPosition + nom::InputLength + Clone + Offset + Slice<RangeTo<usize>>,
    <T as InputTakeAtPosition>::Item: AsChar,
{
    recognize(pair(upper, alphanumeric0))(i)
}

pub fn skewer_chars<T: Span>(i: T) -> Res<T, T>
where
    T: InputTakeAtPosition + nom::InputLength,
    <T as InputTakeAtPosition>::Item: AsChar,
{
    i.split_at_position1_complete(
        |item| {
            let char_item = item.as_char();
            char_item != '-'
                && !char_item.is_digit(10)
                && !(char_item.is_alpha() && char_item.is_lowercase())
        },
        ErrorKind::AlphaNumeric,
    )
}

pub fn parse_uuid<I: Span>(i: I) -> Res<I, Uuid> {
    let (next, uuid) = uuid_chars(i.clone())?;
    Ok((
        next,
        Uuid::from(uuid)
            .map_err(|e| nom::Err::Error(ErrorTree::from_error_kind(i, ErrorKind::Tag)))?,
    ))
}

pub fn uuid_chars<T: Span>(i: T) -> Res<T, T>
where
    T: InputTakeAtPosition + nom::InputLength,
    <T as InputTakeAtPosition>::Item: AsChar,
{
    // same as skewer_chars
    skewer_chars(i)
}

pub fn skewer_chars_plus_capture<T: Span>(i: T) -> Res<T, T>
where
    T: InputTakeAtPosition + nom::InputLength,
    <T as InputTakeAtPosition>::Item: AsChar,
{
    i.split_at_position1_complete(
        |item| {
            let char_item = item.as_char();
            char_item != '-'
                && char_item != '$'
                && !char_item.is_digit(10)
                && !(char_item.is_alpha() && char_item.is_lowercase())
        },
        ErrorKind::AlphaNumeric,
    )
}

pub fn skewer_chars_template<T: Span>(i: T) -> Res<T, T>
where
    T: InputTakeAtPosition + nom::InputLength,
    <T as InputTakeAtPosition>::Item: AsChar,
{
    i.split_at_position1_complete(
        |item| {
            let char_item = item.as_char();
            char_item != '-'
                && char_item.as_char() != '%'
                && !char_item.is_digit(10)
                && !(char_item.is_alpha() && char_item.is_lowercase())
        },
        ErrorKind::AlphaNumeric,
    )
}

pub fn space_chars<T: Span>(i: T) -> Res<T, T>
where
    T: InputTakeAtPosition + nom::InputLength,
    <T as InputTakeAtPosition>::Item: AsChar,
{
    i.split_at_position1_complete(
        |item| {
            let char_item = item.as_char();
            !(char_item == '-')
                && !(char_item == '.')
                && !((char_item.is_alpha() && char_item.is_lowercase()) || char_item.is_dec_digit())
        },
        ErrorKind::AlphaNumeric,
    )
}

pub fn space_chars_plus_capture<T: Span>(i: T) -> Res<T, T>
where
    T: InputTakeAtPosition + nom::InputLength,
    <T as InputTakeAtPosition>::Item: AsChar,
{
    i.split_at_position1_complete(
        |item| {
            let char_item = item.as_char();
            !(char_item == '-')
                && !(char_item == '.')
                && !(char_item == '$')
                && !((char_item.is_alpha() && char_item.is_lowercase()) || char_item.is_dec_digit())
        },
        ErrorKind::AlphaNumeric,
    )
}

pub fn domain_chars<T: Span>(i: T) -> Res<T, T>
where
    T: InputTakeAtPosition + nom::InputLength,
    <T as InputTakeAtPosition>::Item: AsChar,
{
    i.split_at_position1_complete(
        |item| {
            let char_item = item.as_char();
            !(char_item == '-')
                && !(char_item == '.')
                && !((char_item.is_alpha() && char_item.is_lowercase()) || char_item.is_dec_digit())
        },
        ErrorKind::AlphaNumeric,
    )
}

pub fn path_regex<I: Span>(input: I) -> Res<I, I> {
    let (next, regex_span) = context("regex", recognize(pair(tag("/"), nospace0)))(input.clone())?;

    let regex_string = regex_span.to_string();
    match Regex::new(regex_string.as_str()) {
        Ok(regex) => Ok((next, regex_span)),
        Err(err) => {
            println!("regex error {}", err.to_string());
            return Err(nom::Err::Error(ErrorTree::from_error_kind(
                input,
                ErrorKind::Tag,
            )));
        }
    }
}

pub fn regex<T: Span>(i: T) -> Res<T, T>
where
    T: InputTakeAtPosition + nom::InputLength,
    <T as InputTakeAtPosition>::Item: AsChar,
{
    i.split_at_position1_complete(
        |item| {
            let char_item = item.as_char();
            !(char_item == '-')
                && !(char_item == '.')
                && !(char_item == '/')
                && !(char_item == ':')
                && !(char_item == '_')
                && !(char_item.is_alpha() || char_item.is_dec_digit())
        },
        ErrorKind::AlphaNumeric,
    )
}

pub fn filepath_chars<T: Span>(i: T) -> Res<T, T>
where
    T: InputTakeAtPosition + nom::InputLength,
    <T as InputTakeAtPosition>::Item: AsChar,
{
    i.split_at_position1_complete(
        |item| {
            let char_item = item.as_char();
            !(char_item == '-')
                && !(char_item == '.')
                && !(char_item == '/')
                && !(char_item == ':')
                && !(char_item == '_')
                && !(char_item.is_alpha() || char_item.is_dec_digit())
        },
        ErrorKind::AlphaNumeric,
    )
}

pub fn file_chars_plus_capture<T: Span>(i: T) -> Res<T, T>
where
    T: InputTakeAtPosition + nom::InputLength,
    <T as InputTakeAtPosition>::Item: AsChar,
{
    i.split_at_position1_complete(
        |item| {
            let char_item = item.as_char();
            !(char_item == '-')
                && !(char_item == '.')
                && !(char_item == '_')
                && !(char_item == '$')
                && !(char_item.is_alpha() || char_item.is_dec_digit())
        },
        ErrorKind::AlphaNumeric,
    )
}

pub fn file_chars<T: Span>(i: T) -> Res<T, T>
where
    T: InputTakeAtPosition + nom::InputLength,
    <T as InputTakeAtPosition>::Item: AsChar,
{
    i.split_at_position1_complete(
        |item| {
            let char_item = item.as_char();
            !(char_item == '-')
                && !(char_item == '.')
                && !(char_item == '_')
                && !(char_item.is_alpha() || char_item.is_dec_digit())
        },
        ErrorKind::AlphaNumeric,
    )
}

pub fn file_chars_template<T: Span>(i: T) -> Res<T, T>
where
    T: InputTakeAtPosition + nom::InputLength,
    <T as InputTakeAtPosition>::Item: AsChar,
{
    i.split_at_position1_complete(
        |item| {
            let char_item = item.as_char();
            !(char_item == '-')
                && !(char_item == '.')
                && !(char_item == '_')
                && !(char_item == '%')
                && !(char_item.is_alpha() || char_item.is_dec_digit())
        },
        ErrorKind::AlphaNumeric,
    )
}

pub fn not_space<I: Span>(input: I) -> Res<I, I> {
    is_not(" \n\r\t")(input)
}

pub fn path<I: Span>(input: I) -> Res<I, I> {
    recognize(tuple((tag("/"), opt(filepath_chars))))(input)
}

pub fn subst_path<I: Span>(input: I) -> Res<I, Subst<I>> {
    pair(peek(tag("/")), subst(filepath_chars))(input).map(|(next, (_, path))| (next, path))
}

pub fn consume_path<I: Span>(input: I) -> Res<I, I> {
    all_consuming(path)(input)
}

#[derive(Debug, Clone, Eq, PartialEq, Hash)]
pub struct CamelCase {
    string: String,
}

impl CamelCase {
    pub fn as_str(&self) -> &str {
        self.string.as_str()
    }
}

impl FromStr for CamelCase {
    type Err = SpaceErr;

    fn from_str(s: &str) -> Result<Self, Self::Err> {
        result(all_consuming(camel_case)(new_span(s)))
    }
}

impl Serialize for CamelCase {
    fn serialize<S>(&self, serializer: S) -> Result<S::Ok, S::Error>
    where
        S: Serializer,
    {
        serializer.serialize_str(self.string.as_str())
    }
}

impl<'de> Deserialize<'de> for CamelCase {
    fn deserialize<D>(deserializer: D) -> Result<Self, D::Error>
    where
        D: Deserializer<'de>,
    {
        let string = String::deserialize(deserializer)?;

        let result = result(camel_case(new_span(string.as_str())));
        match result {
            Ok(camel) => Ok(camel),
            Err(err) => Err(serde::de::Error::custom(err.to_string().as_str())),
        }
    }
}

impl Display for CamelCase {
    fn fmt(&self, f: &mut Formatter<'_>) -> fmt::Result {
        f.write_str(self.string.as_str())
    }
}

impl Deref for CamelCase {
    type Target = String;

    fn deref(&self) -> &Self::Target {
        &self.string
    }
}

#[derive(Debug, Clone, Eq, PartialEq, Hash)]
pub struct Domain {
    string: String,
}

impl Serialize for Domain {
    fn serialize<S>(&self, serializer: S) -> Result<S::Ok, S::Error>
    where
        S: Serializer,
    {
        serializer.serialize_str(self.string.as_str())
    }
}

impl<'de> Deserialize<'de> for Domain {
    fn deserialize<D>(deserializer: D) -> Result<Self, D::Error>
    where
        D: Deserializer<'de>,
    {
        let string = String::deserialize(deserializer)?;

        let result = result(domain(new_span(string.as_str())));
        match result {
            Ok(domain) => Ok(domain),
            Err(err) => Err(serde::de::Error::custom(err.to_string())),
        }
    }
}

impl FromStr for Domain {
    type Err = SpaceErr;

    fn from_str(s: &str) -> Result<Self, Self::Err> {
        result(all_consuming(domain)(new_span(s)))
    }
}

impl Display for Domain {
    fn fmt(&self, f: &mut Formatter<'_>) -> fmt::Result {
        f.write_str(self.string.as_str())
    }
}

impl Deref for Domain {
    type Target = String;

    fn deref(&self) -> &Self::Target {
        &self.string
    }
}

#[derive(Debug, Clone, Eq, PartialEq, Hash)]
pub struct SkewerCase {
    string: String,
}

impl Serialize for SkewerCase {
    fn serialize<S>(&self, serializer: S) -> Result<S::Ok, S::Error>
    where
        S: Serializer,
    {
        serializer.serialize_str(self.string.as_str())
    }
}

impl<'de> Deserialize<'de> for SkewerCase {
    fn deserialize<D>(deserializer: D) -> Result<Self, D::Error>
    where
        D: Deserializer<'de>,
    {
        let string = String::deserialize(deserializer)?;

        let result = result(skewer_case(new_span(string.as_str())));
        match result {
            Ok(skewer) => Ok(skewer),
            Err(err) => Err(serde::de::Error::custom(err.to_string())),
        }
    }
}

impl FromStr for SkewerCase {
    type Err = SpaceErr;

    fn from_str(s: &str) -> Result<Self, Self::Err> {
        result(all_consuming(skewer_case)(new_span(s)))
    }
}

impl Display for SkewerCase {
    fn fmt(&self, f: &mut Formatter<'_>) -> fmt::Result {
        f.write_str(self.string.as_str())
    }
}

impl Deref for SkewerCase {
    type Target = String;

    fn deref(&self) -> &Self::Target {
        &self.string
    }
}

pub fn camel_case<I: Span>(input: I) -> Res<I, CamelCase> {
    camel_case_chars(input).map(|(next, camel_case_chars)| {
        (
            next,
            CamelCase {
                string: camel_case_chars.to_string(),
            },
        )
    })
}

pub fn skewer_case<I: Span>(input: I) -> Res<I, SkewerCase> {
    skewer_case_chars(input).map(|(next, skewer_case_chars)| {
        (
            next,
            SkewerCase {
                string: skewer_case_chars.to_string(),
            },
        )
    })
}

pub fn camel_case_chars<I: Span>(input: I) -> Res<I, I> {
    recognize(tuple((is_a("ABCDEFGHIJKLMNOPQRSTUVWXYZ"), alphanumeric0)))(input)
}

pub fn skewer_case_chars<I: Span>(input: I) -> Res<I, I> {
    recognize(tuple((
        is_a("abcdefghijklmnopqrstuvwxyz"),
        many0(alt((alphanumeric1, tag("-")))),
    )))(input)
}

pub fn lowercase_alphanumeric<I: Span>(input: I) -> Res<I, I> {
    recognize(tuple((lowercase1, alphanumeric0)))(input)
}

pub fn single_lowercase<T: Span, Input, Error: ParseError<Input>>(
    arr: T,
) -> impl Fn(Input) -> IResult<Input, Input, Error>
where
    Input: InputTakeAtPosition,
    T: FindToken<<Input as InputTakeAtPosition>::Item>,
{
    move |i: Input| {
        let e: ErrorKind = ErrorKind::IsA;
        i.split_at_position1_complete(|c| !arr.find_token(c), e)
    }
}

pub fn single_lowerscase<I: Span>(input: I) -> Res<I, I> {
    is_a("abcdefghijklmnopqrstuvwxyz")(input)
}
pub fn single_digit<I: Span>(input: I) -> Res<I, I> {
    is_a("abcdefghijklmnopqrstuvwxyz")(input)
}

pub fn camel_case_to_string_matcher<I: Span>(input: I) -> Res<I, StringMatcher> {
    camel_case_chars(input).map(|(next, camel)| (next, StringMatcher::new(camel.to_string())))
}

fn parse_version_major_minor_patch<I: Span>(input: I) -> Res<I, (I, I, I)> {
    context(
        "version_major_minor_patch",
        tuple((
            terminated(digit1, tag(".")),
            terminated(digit1, tag(".")),
            terminated(digit1, not(digit1)),
        )),
    )(input)
}

pub fn parse_version<I: Span>(input: I) -> Res<I, ((I, I, I), Option<I>)> {
    tuple((
        parse_version_major_minor_patch,
        opt(preceded(tag("-"), skewer_chars)),
    ))(input)
}

pub fn rec_version<I: Span>(input: I) -> Res<I, I> {
    recognize(parse_version)(input)
}

pub fn base_point_segment_wildcard<I: Span>(input: I) -> Res<I, PointTemplateSeg> {
    preceded(
        tag(":"),
        recognize(tuple((many0(skewer), tag("%"), many0(skewer)))),
    )(input)
    .map(|(next, base)| (next, PointTemplateSeg::Wildcard(base.to_string())))
}

pub fn base_point_segment_template<I: Span>(input: I) -> Res<I, PointTemplateSeg> {
    preceded(tag(":"), rec_skewer)(input).map(|(next, base)| {
        (
            next,
            PointTemplateSeg::ExactSeg(PointSeg::Base(base.to_string())),
        )
    })
}

pub fn filepath_point_segment_wildcard<I: Span>(input: I) -> Res<I, PointTemplateSeg> {
    recognize(tuple((
        many0(filepath_chars),
        tag("%"),
        many0(filepath_chars),
    )))(input)
    .map(|(next, base)| (next, PointTemplateSeg::Wildcard(base.to_string())))
}

pub fn filepath_point_segment_template<I: Span>(input: I) -> Res<I, PointTemplateSeg> {
    filesystem_point_segment(input)
        .map(|(next, segment)| (next, PointTemplateSeg::ExactSeg(segment)))
}

/*pub fn point_template<I: Span>(input: I) -> Res<I, PointTemplate> {
    let (next, ((hub, space), mut bases, version, root, mut files)) = tuple((
        tuple((point_route_segment, space_point_segment)),
        many0(alt((
            base_point_segment_wildcard,
            base_point_segment_template,
        ))),
        opt(version_point_segment),
        opt(root_dir_point_segment),
        many0(alt((
            filepath_point_segment_wildcard,
            filepath_point_segment_template,
        ))),
    ))(input.clone())?;

    let mut base_wildcard = false;
    for (index, segment) in bases.iter().enumerate() {
        if segment.is_wildcard() {
            if index != bases.len() - 1 {
                return Err(nom::Err::Error(ErrorTree::from_error_kind(
                    input,
                    ErrorKind::Tag,
                )));
            } else {
                base_wildcard = true;
            }
        }
    }

    if base_wildcard && version.is_some() {
        return Err(nom::Err::Error(ErrorTree::from_error_kind(
            input,
            ErrorKind::Tag,
        )));
    }

    if base_wildcard && root.is_some() {
        return Err(nom::Err::Error(ErrorTree::from_error_kind(
            input,
            ErrorKind::Tag,
        )));
    }

    let mut files_wildcard = false;
    for (index, segment) in files.iter().enumerate() {
        if segment.is_wildcard() {
            if index != files.len() - 1 {
                return Err(nom::Err::Error(ErrorTree::from_error_kind(
                    input.clone(),
                    ErrorKind::Tag,
                )));
            } else {
                files_wildcard = true;
            }
        }
    }

    let mut space_last = false;
    let last = if !files.is_empty() {
        match files.remove(files.len() - 1) {
            PointTemplateSeg::ExactSeg(exact) => PointSegFactory::Exact(exact.to_string()),
            PointTemplateSeg::Wildcard(pattern) => PointSegFactory::Pattern(pattern),
        }
    } else if root.is_some() {
        PointSegFactory::Exact("/".to_string())
    } else if let Option::Some(version) = &version {
        PointSegFactory::Exact(version.to_string())
    } else if !bases.is_empty() {
        match bases.remove(bases.len() - 1) {
            PointTemplateSeg::ExactSeg(exact) => PointSegFactory::Exact(exact.to_string()),
            PointTemplateSeg::Wildcard(pattern) => PointSegFactory::Pattern(pattern),
        }
    } else {
        space_last = true;
        PointSegFactory::Exact(space.to_string())
    };

    let mut bases: Vec<PointSeg> = bases
        .into_iter()
        .map(|b| match b {
            PointTemplateSeg::ExactSeg(seg) => seg,
            PointTemplateSeg::Wildcard(_) => {
                panic!("should have filtered wildcards already!")
            }
        })
        .collect();

    let mut files: Vec<PointSeg> = files
        .into_iter()
        .map(|b| match b {
            PointTemplateSeg::ExactSeg(seg) => seg,
            PointTemplateSeg::Wildcard(_) => {
                panic!("should have filtered wildcards already!")
            }
        })
        .collect();

    let mut segments = vec![];

    if !space_last {
        segments.push(space);
    }

    segments.append(&mut bases);

    match version {
        None => {}
        Some(version) => {
            segments.push(version);
        }
    }

    if let Option::Some(root) = root {
        segments.push(root);
        segments.append(&mut files);
    }

    let point = Point {
        route: hub,
        segments,
    };

    let point_template = PointTemplate {
        parent: point,
        child_segment_template: last,
    };

    Ok((next, point_template))
}

 */

pub fn point_template<I: Span>(input: I) -> Res<I, PointTemplateVar> {
    let (next, (point, wildcard)) = pair(point_var, opt(recognize(tag("%"))))(input.clone())?;

    if point.is_root() {
        return Ok((
            next,
            PointTemplateVar {
                parent: point,
                child_segment_template: PointSegTemplate::Root,
            },
        ));
    }

    let parent = point
        .parent()
        .expect("expect that point template has a parent");
    let child = point
        .last_segment()
        .expect("expect that point template has a last segment");

    match wildcard {
        None => Ok((
            next,
            PointTemplateVar {
                parent,
                child_segment_template: PointSegTemplate::Exact(child.to_string()),
            },
        )),
        Some(_) => {
            let child = format!("{}%", child.to_string());
            Ok((
                next,
                PointTemplateVar {
                    parent,
                    child_segment_template: PointSegTemplate::Exact(child),
                },
            ))
        }
    }
}

pub fn kind_template<I: Span>(input: I) -> Res<I, KindTemplate> {
    tuple((
        kind_base,
        opt(delimited(
            tag("<"),
            tuple((
                camel_case,
                opt(delimited(tag("<"), specific_selector, tag(">"))),
            )),
            tag(">"),
        )),
    ))(input)
    .map(|(next, (kind, more))| {
        let mut parts = KindTemplate {
            base: kind,
            sub: None,
            specific: None,
        };

        match more {
            Some((sub, specific)) => {
                parts.sub = Option::Some(sub);
                parts.specific = specific;
            }
            None => {}
        }

        (next, parts)
    })
}

pub fn template<I: Span>(input: I) -> Res<I, TemplateVar> {
    tuple((point_template, delimited(tag("<"), kind_template, tag(">"))))(input)
        .map(|(next, (point, kind))| (next, TemplateVar { point, kind }))
}

pub fn set_property_mod<I: Span>(input: I) -> Res<I, PropertyMod> {
    tuple((tag("+"), skewer_dot, tag("="), property_value))(input).map(
        |(next, (_, key, _, value))| {
            (
                next,
                PropertyMod::Set {
                    key: key.to_string(),
                    value: value.to_string(),
                    lock: false,
                },
            )
        },
    )
}

pub fn set_property_mod_lock<I: Span>(input: I) -> Res<I, PropertyMod> {
    tuple((tag("+@"), skewer_dot, tag("="), property_value))(input).map(
        |(next, (_, key, _, value))| {
            (
                next,
                PropertyMod::Set {
                    key: key.to_string(),
                    value: value.to_string(),
                    lock: true,
                },
            )
        },
    )
}

pub fn property_value_not_space_or_comma<I: Span>(input: I) -> Res<I, I> {
    is_not(" \n\r\t,")(input)
}

pub fn property_value_single_quotes<I: Span>(input: I) -> Res<I, I> {
    delimited(tag("'"), is_not("'"), tag("'"))(input)
}

pub fn property_value_double_quotes<I: Span>(input: I) -> Res<I, I> {
    delimited(tag("\""), is_not("\""), tag("\""))(input)
}

pub fn property_value<I: Span>(input: I) -> Res<I, I> {
    alt((
        property_value_single_quotes,
        property_value_double_quotes,
        property_value_not_space_or_comma,
    ))(input)
}

pub fn unset_property_mod<I: Span>(input: I) -> Res<I, PropertyMod> {
    tuple((tag("!"), skewer_dot))(input)
        .map(|(next, (_, name))| (next, PropertyMod::UnSet(name.to_string())))
}

pub fn property_mod<I: Span>(input: I) -> Res<I, PropertyMod> {
    alt((set_property_mod, unset_property_mod))(input)
}

pub fn set_properties<I: Span>(input: I) -> Res<I, SetProperties> {
    separated_list0(tag(","), tuple((multispace0, property_mod, multispace0)))(input).map(
        |(next, properties)| {
            let mut set_properties = SetProperties::new();
            for (_, property, _) in properties {
                set_properties.push(property);
            }
            (next, set_properties)
        },
    )
}

pub fn get_properties<I: Span>(input: I) -> Res<I, Vec<String>> {
    separated_list0(tag(","), tuple((multispace0, skewer, multispace0)))(input).map(
        |(next, keys)| {
            let keys: Vec<String> = keys.iter().map(|(_, key, _)| key.to_string()).collect();
            (next, keys)
        },
    )
}

pub fn create<I: Span>(input: I) -> Res<I, CreateVar> {
    tuple((
        opt(alt((
            value(Strategy::Override, tag("!")),
            value(Strategy::Ensure, tag("?")),
        ))),
        space1,
        template,
        opt(delimited(tag("{"), set_properties, tag("}"))),
    ))(input)
    .map(|(next, (strategy, _, template, properties))| {
        let strategy = match strategy {
            None => Strategy::Commit,
            Some(strategy) => strategy,
        };
        let properties = match properties {
            Some(properties) => properties,
            None => SetProperties::new(),
        };
        let create = CreateVar {
            template,
            state: StateSrcVar::None,
            properties,
            strategy,
        };
        (next, create)
    })
}

pub fn set<I: Span>(input: I) -> Res<I, SetVar> {
    tuple((point_var, delimited(tag("{"), set_properties, tag("}"))))(input).map(
        |(next, (point, properties))| {
            let set = SetVar { point, properties };
            (next, set)
        },
    )
}

pub fn get<I: Span>(input: I) -> Res<I, GetVar> {
    tuple((
        point_var,
        opt(delimited(tag("{"), get_properties, tag("}"))),
    ))(input)
    .map(|(next, (point, keys))| {
        let op = match keys {
            None => GetOp::State,
            Some(keys) => GetOp::Properties(keys),
        };
        let get = GetVar { point, op };

        (next, get)
    })
}

pub fn select<I: Span>(input: I) -> Res<I, SelectVar> {
    point_selector(input).map(|(next, point_kind_pattern)| {
        let select = SelectVar {
            pattern: point_kind_pattern,
            properties: Default::default(),
            into_substance: SelectIntoSubstance::Stubs,
            kind: SelectKind::Initial,
        };
        (next, select)
    })
}

pub fn publish<I: Span>(input: I) -> Res<I, CreateVar> {
    let (next, (upload, _, point)) = tuple((upload_block, space1, point_template))(input.clone())?;

    /*
    let parent = match point.parent() {
        None => {
            return Err(nom::Err::Error(ErrorTree::from_error_kind(
                input,
                ErrorKind::Tag,
            )));
        }
        Some(parent) => parent,
    };

    let last = match point.last_segment() {
        None => {
            return Err(nom::Err::Error(ErrorTree::from_error_kind(
                input.clone(),
                ErrorKind::Tag,
            )));
        }
        Some(last) => last,
    };
     */

    let template = TemplateVar {
        point,
        kind: KindTemplate {
            base: BaseKind::Bundle,
            sub: None,
            specific: None,
        },
    };

    let create = CreateVar {
        template,
        state: StateSrcVar::None,
        properties: Default::default(),
        strategy: Strategy::Commit,
    };

    Ok((next, create))
}

#[derive(Debug, Clone, Serialize, Deserialize)]
pub enum Ctx {
    WorkingPoint,
    PointFromRoot,
}

impl ToString for Ctx {
    fn to_string(&self) -> String {
        match self {
            Ctx::WorkingPoint => ".".to_string(),
            Ctx::PointFromRoot => "...".to_string(),
        }
    }
}

#[derive(Clone, Serialize, Deserialize)]
pub struct File {
    pub name: String,
    pub content: Bin,
}

impl File {
    pub fn new<S: ToString>(name: S, content: Bin) -> Self {
        Self {
            name: name.to_string(),
            content,
        }
    }
}

#[derive(Clone, Serialize, Deserialize)]
pub struct FileResolver {
    pub files: HashMap<String, Bin>,
}

impl FileResolver {
    pub fn new() -> Self {
        Self {
            files: HashMap::new(),
        }
    }

    pub fn file<N: ToString>(&self, name: N) -> Result<File, ResolverErr> {
        if let Some(content) = self.files.get(&name.to_string()) {
            Ok(File::new(name, content.clone()))
        } else {
            Err(ResolverErr::NotFound)
        }
    }

    /// grab the only file
    pub fn singleton(&self) -> Result<File, ResolverErr> {
        if self.files.len() == 1 {
            let i = &mut self.files.iter();
            if let Some((name, content)) = i.next() {
                Ok(File::new(name.clone(), content.clone()))
            } else {
                Err(ResolverErr::NotFound)
            }
        } else {
            Err(ResolverErr::NotFound)
        }
    }
}

#[derive(Clone, Serialize, Deserialize)]
pub struct Env {
    parent: Option<Box<Env>>,
    pub point: Point,
    pub vars: HashMap<String, Substance>,
    pub file_resolver: FileResolver,

    #[serde(skip_serializing)]
    #[serde(skip_deserializing)]
    #[serde(default)]
    pub var_resolvers: MultiVarResolver,
}

impl Env {
    pub fn new(working: Point) -> Self {
        Self {
            parent: None,
            point: working,
            vars: HashMap::new(),
            file_resolver: FileResolver::new(),
            var_resolvers: MultiVarResolver::new(),
        }
    }

    pub fn no_point() -> Self {
        Self::new(Point::root())
    }

    pub fn push(self) -> Self {
        Self {
            point: self.point.clone(),
            parent: Some(Box::new(self)),
            vars: HashMap::new(),
            file_resolver: FileResolver::new(),
            var_resolvers: MultiVarResolver::new(),
        }
    }

    pub fn push_working<S: ToString>(self, segs: S) -> Result<Self, SpaceErr> {
        Ok(Self {
            point: self.point.push(segs.to_string())?,
            parent: Some(Box::new(self)),
            vars: HashMap::new(),
            file_resolver: FileResolver::new(),
            var_resolvers: MultiVarResolver::new(),
        })
    }

    pub fn point_or(&self) -> Result<Point, SpaceErr> {
        Ok(self.point.clone())
    }

    pub fn pop(self) -> Result<Env, SpaceErr> {
        Ok(*self
            .parent
            .ok_or::<SpaceErr>("expected parent scopedVars".into())?)
    }

    pub fn add_var_resolver(&mut self, var_resolver: Arc<dyn VarResolver>) {
        self.var_resolvers.push(var_resolver);
    }

    pub fn val<K: ToString>(&self, var: K) -> Result<Substance, ResolverErr> {
        match self.vars.get(&var.to_string()) {
            None => {
                if let Ok(val) = self.var_resolvers.val(var.to_string().as_str()) {
                    Ok(val.clone())
                } else if let Some(parent) = self.parent.as_ref() {
                    parent.val(var.to_string())
                } else {
                    Err(ResolverErr::NotFound)
                }
            }
            Some(val) => Ok(val.clone()),
        }
    }

    pub fn set_working(&mut self, point: Point) {
        self.point = point;
    }

    pub fn working(&self) -> &Point {
        &self.point
    }

    pub fn set_var_str<V: ToString>(&mut self, key: V, value: V) {
        self.vars
            .insert(key.to_string(), Substance::Text(value.to_string()));
    }

    pub fn set_var<V: ToString>(&mut self, key: V, value: Substance) {
        self.vars.insert(key.to_string(), value);
    }

    pub fn file<N: ToString>(&self, name: N) -> Result<File, ResolverErr> {
        match self.file_resolver.files.get(&name.to_string()) {
            None => {
                if let Some(parent) = self.parent.as_ref() {
                    parent.file(name.to_string())
                } else {
                    Err(ResolverErr::NotFound)
                }
            }
            Some(bin) => Ok(File::new(name.to_string(), bin.clone())),
        }
    }

    pub fn set_file<N: ToString>(&mut self, name: N, content: Bin) {
        self.file_resolver.files.insert(name.to_string(), content);
    }
}

impl Default for Env {
    fn default() -> Self {
        Self {
            parent: None,
            point: Point::root(),
            vars: HashMap::new(),
            file_resolver: FileResolver::new(),
            var_resolvers: MultiVarResolver::new(),
        }
    }
}

/*
#[derive(Clone)]
pub struct Env {
    point: Option<Point>,
    var_resolver: Option<CompositeResolver>,
    file_resolver: Option<FileResolver>,
}

impl Env {
    pub fn add_var_resolver(&mut self, resolver: Arc<dyn VarResolver>) {
        if let Some(r) = self.var_resolver.as_mut() {
            r.other_resolver.push(resolver)
        }
    }

    pub fn no_point() -> Self {
        Self {
            point: None,
            var_resolver: Some(CompositeResolver::new()),
            file_resolver: None,
        }
    }

    pub fn unavailable() -> Self {
        Self {
            point: None,
            var_resolver: None,
            file_resolver: None,
        }
    }

    pub fn new(point: Point) -> Self {
        Self {
            point: Some(point),
            var_resolver: Some(CompositeResolver::new()),
            file_resolver: Some(FileResolver::new()),
        }
    }

    pub fn just_point(point: Point) -> Self {
        Self {
            point: Some(point),
            var_resolver: None,
            file_resolver: None,
        }
    }

    pub fn point_or(&self) -> Result<&Point, ExtErr> {
        self.point
            .as_ref()
            .ok_or("cannot reference working point in this context".into())
    }

    pub fn val(&self, var: &str) -> Result<String, ResolverErr> {
        if let None = self.var_resolver {
            Err(ResolverErr::NotAvailable)
        } else {
            self.var_resolver.as_ref().unwrap().val(var)
        }
    }

    pub fn set_working(&mut self, point: Point) {
        self.point.replace(point);
    }

    pub fn set_var<V: ToString>(&mut self, key: V, value: V) {
        match self.var_resolver.as_mut() {
            None => {
                let mut var_resolver = CompositeResolver::new();
                var_resolver.set(key, value);
                self.var_resolver.replace(var_resolver);
            }
            Some(var_resolver) => {
                var_resolver.set(key, value);
            }
        }
    }

    pub fn file<N: ToString>(&self, name: N) -> Result<File, ResolverErr> {
        match &self.file_resolver {
            None => Err(ResolverErr::NotAvailable),
            Some(file_resolver) => file_resolver.file(name),
        }
    }

    pub fn set_file<N: ToString>(&mut self, name: N, content: Bin) {
        match self.file_resolver.as_mut() {
            None => {
                let mut file_resolver = FileResolver::new();
                file_resolver.files.insert(name.to_string(), content);
                self.file_resolver.replace(file_resolver);
            }
            Some(file_resolver) => {
                file_resolver.files.insert(name.to_string(), content);
            }
        }
    }
}

 */

#[derive(Clone)]
pub struct CompositeResolver {
    pub env_resolver: Arc<dyn VarResolver>,
    pub scope_resolver: MapResolver,
    pub other_resolver: MultiVarResolver,
}

impl CompositeResolver {
    pub fn new() -> Self {
        Self {
            env_resolver: Arc::new(NoResolver::new()),
            scope_resolver: MapResolver::new(),
            other_resolver: MultiVarResolver::new(),
        }
    }

    pub fn set<S>(&mut self, key: S, value: Substance)
    where
        S: ToString,
    {
        self.scope_resolver.insert(key.to_string(), value);
    }
}

impl VarResolver for CompositeResolver {
    fn val(&self, var: &str) -> Result<Substance, ResolverErr> {
        if let Ok(val) = self.scope_resolver.val(var) {
            Ok(val)
        } else if let Ok(val) = self.scope_resolver.val(var) {
            Ok(val)
        } else if let Ok(val) = self.other_resolver.val(var) {
            Ok(val)
        } else {
            Err(ResolverErr::NotFound)
        }
    }
}

pub trait CtxResolver {
    fn working_point(&self) -> Result<&Point, SpaceErr>;
}

pub struct PointCtxResolver(Point);

impl CtxResolver for PointCtxResolver {
    fn working_point(&self) -> Result<&Point, SpaceErr> {
        Ok(&self.0)
    }
}

pub enum ResolverErr {
    NotAvailable,
    NotFound,
}

pub trait VarResolver: Send + Sync {
    fn val(&self, var: &str) -> Result<Substance, ResolverErr> {
        Err(ResolverErr::NotFound)
    }
}

#[derive(Clone)]
pub struct NoResolver;

impl NoResolver {
    pub fn new() -> Self {
        Self {}
    }
}

impl VarResolver for NoResolver {}

#[derive(Clone)]
pub struct MapResolver {
    pub map: HashMap<String, Substance>,
}

impl MapResolver {
    pub fn new() -> Self {
        Self {
            map: HashMap::new(),
        }
    }

    pub fn insert<K: ToString>(&mut self, key: K, value: Substance) {
        self.map.insert(key.to_string(), value);
    }
}

impl VarResolver for MapResolver {
    fn val(&self, var: &str) -> Result<Substance, ResolverErr> {
        self.map
            .get(&var.to_string())
            .cloned()
            .ok_or(ResolverErr::NotFound)
    }
}

#[derive(Clone)]
pub struct RegexCapturesResolver {
    regex: Regex,
    text: String,
}

impl RegexCapturesResolver {
    pub fn new(regex: Regex, text: String) -> Result<Self, SpaceErr> {
        regex.captures(text.as_str()).ok_or("no regex captures")?;
        Ok(Self { regex, text })
    }
}

impl VarResolver for RegexCapturesResolver {
    fn val(&self, id: &str) -> Result<Substance, ResolverErr> {
        let captures = self
            .regex
            .captures(self.text.as_str())
            .expect("expected captures");
        match captures.name(id) {
            None => Err(ResolverErr::NotFound),
            Some(m) => Ok(Substance::Text(m.as_str().to_string())),
        }
    }
}

#[derive(Clone)]
pub struct MultiVarResolver(Vec<Arc<dyn VarResolver>>);

impl Default for MultiVarResolver {
    fn default() -> Self {
        MultiVarResolver::new()
    }
}

impl MultiVarResolver {
    pub fn new() -> Self {
        Self(vec![])
    }

    pub fn push(&mut self, resolver: Arc<dyn VarResolver>) {
        self.0.push(resolver);
    }
}

impl VarResolver for MultiVarResolver {
    fn val(&self, var: &str) -> Result<Substance, ResolverErr> {
        for resolver in &self.0 {
            match resolver.val(&var.to_string()) {
                Ok(ok) => return Ok(ok),
                Err(_) => {}
            }
        }
        Err(ResolverErr::NotFound)
    }
}

/*
pub trait BruteResolver<Resolved>
where
    Self: Sized + ToResolved<Resolved>,
{
    fn brute_resolve(self) -> Result<Resolved, ExtErr> {
        let resolver = NoResolver::new().wrap();
        Ok(self.to_resolved(&resolver)?)
    }
}

 */

pub fn diagnose<I: Clone, O, E: ParseError<I>, F>(
    tag: &'static str,
    mut f: F,
) -> impl FnMut(I) -> IResult<I, O, E>
where
    I: ToString
        + InputLength
        + InputTake
        + Compare<&'static str>
        + InputIter
        + Clone
        + InputTakeAtPosition,
    <I as InputTakeAtPosition>::Item: AsChar,
    I: ToString,
    F: nom::Parser<I, O, E>,
    E: nom::error::ContextError<I>,
    O: Clone,
{
    move |input: I| {
        let (next, i) = f.parse(input)?;
        Ok((next, i))
    }
}

pub trait SubstParser<T: Sized> {
    fn parse_string(&self, string: String) -> Result<T, SpaceErr> {
        let span = new_span(string.as_str());
        let output = result(self.parse_span(span))?;
        Ok(output)
    }

    fn parse_span<I: Span>(&self, input: I) -> Res<I, T>;
}

pub fn root_ctx_seg<I: Span, E: ParseError<I>, F>(
    mut f: F,
) -> impl FnMut(I) -> IResult<I, PointSegCtx, E> + Copy
where
    F: nom::Parser<I, PointSeg, E> + Copy,
    E: nom::error::ContextError<I>,
{
    move |input: I| match pair(tag::<&str, I, E>(".."), eos)(input.clone()) {
        Ok((next, v)) => Ok((
            next.clone(),
            PointSegCtx::Pop(Trace {
                range: next.location_offset() - 2..next.location_offset(),
                extra: next.extra(),
            }),
        )),
        Err(err) => match pair(tag::<&str, I, E>("."), eos)(input.clone()) {
            Ok((next, _)) => Ok((
                next.clone(),
                PointSegCtx::Working(Trace {
                    range: next.location_offset() - 1..next.location_offset(),
                    extra: next.extra(),
                }),
            )),
            Err(err) => match f.parse(input) {
                Ok((next, seg)) => Ok((next, seg.into())),
                Err(err) => Err(err),
            },
        },
    }
}

pub fn working<I: Span, E: ParseError<I>, F>(
    mut f: F,
) -> impl FnMut(I) -> IResult<I, PointSegCtx, E>
where
    F: nom::Parser<I, PointSeg, E>,
    E: nom::error::ContextError<I>,
{
    move |input: I| match pair(tag::<&str, I, E>("."), eos)(input.clone()) {
        Ok((next, v)) => Ok((
            next.clone(),
            PointSegCtx::Working(Trace {
                range: next.location_offset() - 1..next.location_offset(),
                extra: next.extra(),
            }),
        )),
        Err(err) => match f.parse(input.clone()) {
            Ok((next, seg)) => Ok((next, seg.into())),
            Err(err) => Err(err),
        },
    }
}

pub fn pop<I: Span, E: ParseError<I>, F>(
    mut f: F,
) -> impl FnMut(I) -> IResult<I, PointSegCtx, E> + Copy
where
    F: nom::Parser<I, PointSeg, E> + Copy,
    E: nom::error::ContextError<I>,
{
    move |input: I| match pair(tag::<&str, I, E>(".."), eos)(input.clone()) {
        Ok((next, v)) => Ok((
            next.clone(),
            PointSegCtx::Working(Trace {
                range: next.location_offset() - 2..next.location_offset(),
                extra: next.extra(),
            }),
        )),
        Err(err) => match f.parse(input.clone()) {
            Ok((next, seg)) => Ok((next, seg.into())),
            Err(err) => Err(err),
        },
    }
}

pub fn base_seg<I, F, S, E>(mut f: F) -> impl FnMut(I) -> IResult<I, S, E>
where
    I: Span,
    F: nom::Parser<I, S, E> + Copy,
    E: nom::error::ContextError<I> + nom::error::ParseError<I>,
    S: PointSegment,
{
    move |input: I| preceded(tag(":"), f)(input)
}

pub fn mesh_seg<I: Span, E: ParseError<I>, F, S1, S2>(
    mut f: F,
) -> impl FnMut(I) -> IResult<I, S2, E>
where
    F: nom::Parser<I, S1, E> + Copy,
    E: nom::error::ContextError<I>,
    S1: PointSegment + Into<S2>,
    S2: PointSegment,
{
    move |input: I| {
        tuple((seg_delim, f, eos))(input).map(|(next, (delim, seg, _))| (next, seg.into()))
    }
}

// end of segment
pub fn seg_delim<I: Span, E>(input: I) -> IResult<I, PointSegDelim, E>
where
    I: ToString
        + Clone
        + InputLength
        + InputTake
        + Compare<&'static str>
        + InputIter
        + InputTakeAtPosition,
    <I as InputTakeAtPosition>::Item: AsChar + Clone,
    E: nom::error::ContextError<I> + nom::error::ParseError<I>,
{
    alt((
        value(PointSegDelim::File, tag("/")),
        value(PointSegDelim::Mesh, tag(":")),
    ))(input)
    .map(|(next, delim)| (next, delim))
}

// end of segment
pub fn eos<I: Span, E>(input: I) -> IResult<I, (), E>
where
    E: nom::error::ContextError<I> + nom::error::ParseError<I>,
{
    peek(alt((tag("/"), tag(":"), tag("%"), space1, eof)))(input).map(|(next, _)| (next, ()))
}

/*
pub fn var<O>(f: impl Fn(Span) -> Res<Span,O>+'static+Clone) -> impl FnMut(Span) -> Res<Span, Symbol<O>>
{
    unimplemented!()
    /*
    move |input: Span| {
        preceded(
            tag("$"),
            context(
                "variable",
                cut(delimited(
                    context("variable:open", tag("(")),
                    variable_name,
                    tag(")"),
                )),
            ),
        )(input)
        .map(|(next, name)| {
            (
                next,
                Symbol::named(name.to_string(), f.clone() ),
            )
        })
    }

     */
}

 */

/*jjj
pub fn ctx<O><I:Span>(input: Span) -> Res<Span, Symbol<O>>

{
    alt((
        value(Ctx::RelativePointPop, tuple((tag(".."), eos))),
        value(Ctx::RelativePoint, tuple((tag("."), eos))),
    ))(input)
        .map(|(next, ctx)| (next, Symbol::ctx(ctx)))
}

 */

/*
pub fn ctx<I, O, F, E><I:Span>(input: I) -> Res<I, Symbol<O>>
where
    I: ToString
        + Clone
        + InputLength
        + InputTake
        + Compare<&'static str>
        + InputIter
        + InputTakeAtPosition,
    <I as InputTakeAtPosition>::Item: AsChar + Clone,
    F: nom::Parser<I, O, E> + Clone,
    E: nom::error::ContextError<I>,
{
    alt((
        value(Ctx::RelativePointPop, tuple((tag(".."), eos))),
        value(Ctx::RelativePoint, tuple((tag("."), eos))),
    ))(input)
    .map(|(next, ctx)| (next, Symbol::ctx(ctx)))
}

 */

pub fn variable_name<I: Span>(input: I) -> Res<I, I> {
    recognize(pair(lowercase1, opt(skewer_dot)))(input).map(|(next, name)| (next, name))
}

pub fn ispan<'a, I: Clone, O, E: ParseError<I>, F>(
    mut f: F,
) -> impl FnMut(I) -> IResult<I, Spanned<I, O>, E>
where
    I: ToString
        + InputLength
        + InputTake
        + Compare<&'static str>
        + InputIter
        + Clone
        + InputTakeAtPosition,
    <I as InputTakeAtPosition>::Item: AsChar,
    F: nom::Parser<I, O, E>,
    E: nom::error::ContextError<I>,
    O: Clone + FromStr<Err = SpaceErr>,
{
    move |input: I| {
        let (next, element) = f.parse(input.clone())?;
        Ok((next, Spanned::new(element, input.clone())))
    }
}

pub fn sub<I: Span, O, F>(mut f: F) -> impl FnMut(I) -> Res<I, Spanned<I, O>>
where
    F: nom::Parser<I, O, ErrorTree<I>>,
    O: Clone,
{
    move |input: I| {
        let (next, element) = f.parse(input.clone())?;
        Ok((
            next.clone(),
            Spanned::new(element, input.slice(0..(input.len() - next.len()))),
        ))
    }
}

pub fn access_grant_kind<I: Span>(input: I) -> Res<I, AccessGrantKind> {
    tuple((
        context(
            "access_grant_kind",
            peek(alt((
                tuple((tag("perm"), space1)),
                tuple((tag("priv"), space1)),
            ))),
        ),
        alt((access_grant_kind_perm, access_grant_kind_priv)),
    ))(input)
    .map(|(next, (_, kind))| (next, kind))
}

pub fn access_grant_kind_priv<I: Span>(input: I) -> Res<I, AccessGrantKind> {
    tuple((
        tag("priv"),
        context("access_grant:priv", tuple((space1, privilege))),
    ))(input)
    .map(|(next, (_, (_, privilege)))| (next, AccessGrantKindDef::Privilege(privilege)))
}

pub fn access_grant_kind_perm<I: Span>(input: I) -> Res<I, AccessGrantKind> {
    tuple((
        tag("perm"),
        context("access_grant:perm", tuple((space1, permissions_mask))),
    ))(input)
    .map(|(next, (_, (_, perms)))| (next, AccessGrantKindDef::PermissionsMask(perms)))
}

pub fn privilege<I: Span>(input: I) -> Res<I, Privilege> {
    context("privilege", alt((tag("*"), skewer_colon)))(input).map(|(next, prv)| {
        let prv = match prv.to_string().as_str() {
            "*" => Privilege::Full,
            prv => Privilege::Single(prv.to_string()),
        };
        (next, prv)
    })
}

pub fn permissions_mask<I: Span>(input: I) -> Res<I, PermissionsMask> {
    context(
        "permissions_mask",
        tuple((
            alt((
                value(PermissionsMaskKind::Or, char('+')),
                value(PermissionsMaskKind::And, char('&')),
            )),
            permissions,
        )),
    )(input)
    .map(|(next, (kind, permissions))| {
        let mask = PermissionsMask { kind, permissions };

        (next, mask)
    })
}

pub fn permissions<I: Span>(input: I) -> Res<I, Permissions> {
    context(
        "permissions",
        tuple((child_perms, tag("-"), particle_perms)),
    )(input)
    .map(|(next, (child, _, particle))| {
        let permissions = Permissions { child, particle };
        (next, permissions)
    })
}

pub fn child_perms<I: Span>(input: I) -> Res<I, ChildPerms> {
    context(
        "child_perms",
        alt((
            tuple((
                alt((value(false, char('c')), value(true, char('C')))),
                alt((value(false, char('s')), value(true, char('S')))),
                alt((value(false, char('d')), value(true, char('D')))),
            )),
            fail,
        )),
    )(input)
    .map(|(next, (create, select, delete))| {
        let block = ChildPerms {
            create,
            select,
            delete,
        };
        (next, block)
    })
}

pub fn particle_perms<I: Span>(input: I) -> Res<I, ParticlePerms> {
    context(
        "particle_perms",
        tuple((
            alt((value(false, char('r')), value(true, char('R')))),
            alt((value(false, char('w')), value(true, char('W')))),
            alt((value(false, char('x')), value(true, char('X')))),
        )),
    )(input)
    .map(|(next, (read, write, execute))| {
        let block = ParticlePerms {
            read,
            write,
            execute,
        };
        (next, block)
    })
}

/*
pub fn grant<I><I:Span>(input: I) -> Res<I,AccessGrant> where I:Clone+InputIter+InputLength+InputTake{

}

 */

pub fn none<I: Span, O, E>(input: I) -> IResult<I, Option<O>, E> {
    Ok((input, None))
}

pub fn some<I: Span, O, E, F>(mut f: F) -> impl FnMut(I) -> IResult<I, Option<O>, E>
where
    I: ToString
        + InputLength
        + InputTake
        + Compare<&'static str>
        + InputIter
        + Clone
        + InputTakeAtPosition,
    <I as InputTakeAtPosition>::Item: AsChar,
    I: ToString,
    I: Offset + nom::Slice<std::ops::RangeTo<usize>>,
    I: nom::Slice<std::ops::RangeFrom<usize>>,
    <I as InputIter>::Item: AsChar,
    E: nom::error::ContextError<I> + nom::error::ParseError<I>,
    F: nom::Parser<I, O, E> + Clone,
{
    move |input: I| {
        f.clone()
            .parse(input)
            .map(|(next, output)| (next, Some(output)))
    }
}

pub fn lex_block_alt<I: Span, E>(
    kinds: Vec<BlockKind>,
) -> impl FnMut(I) -> IResult<I, LexBlock<I>, E>
where
    I: ToString
        + InputLength
        + InputTake
        + Compare<&'static str>
        + InputIter
        + Clone
        + InputTakeAtPosition,
    <I as InputTakeAtPosition>::Item: AsChar,
    I: ToString,
    I: Offset + nom::Slice<std::ops::RangeTo<usize>>,
    I: nom::Slice<std::ops::RangeFrom<usize>>,
    <I as InputIter>::Item: AsChar + Copy,
    E: nom::error::ContextError<I> + nom::error::ParseError<I>,
{
    move |input: I| {
        for kind in &kinds {
            let result = lex_block(kind.clone())(input.clone());
            match &result {
                Ok((next, block)) => return result,
                Err(err) => {
                    match err {
                        nom::Err::Incomplete(Needed) => return result,
                        nom::Err::Error(e) => {
                            // let's hope for another match...
                        }
                        nom::Err::Failure(e) => return result,
                    }
                }
            }
        }

        Err(nom::Err::Failure(E::from_error_kind(
            input.clone(),
            ErrorKind::Alt,
        )))
    }
}

pub fn lex_block<I: Span, E>(kind: BlockKind) -> impl FnMut(I) -> IResult<I, LexBlock<I>, E>
where
    I: ToString
        + InputLength
        + InputTake
        + Compare<&'static str>
        + InputIter
        + Clone
        + InputTakeAtPosition,
    <I as InputTakeAtPosition>::Item: AsChar,
    I: ToString,
    I: Offset + nom::Slice<std::ops::RangeTo<usize>>,
    I: nom::Slice<std::ops::RangeFrom<usize>>,
    <I as InputIter>::Item: AsChar + Copy,
    E: nom::error::ContextError<I> + nom::error::ParseError<I>,
{
    move |input: I| match kind {
        BlockKind::Nested(kind) => lex_nested_block(kind).parse(input),
        BlockKind::Terminated(kind) => lex_terminated_block(kind).parse(input),
        BlockKind::Delimited(kind) => lex_delimited_block(kind).parse(input),
        BlockKind::Partial => {
            eprintln!("parser should not be seeking partial block kinds...");
            Err(nom::Err::Failure(E::from_error_kind(
                input,
                ErrorKind::IsNot,
            )))
        }
    }
}

pub fn lex_terminated_block<I: Span, E>(
    kind: TerminatedBlockKind,
) -> impl FnMut(I) -> IResult<I, LexBlock<I>, E>
where
    I: ToString
        + InputLength
        + InputTake
        + Compare<&'static str>
        + InputIter
        + Clone
        + InputTakeAtPosition,
    <I as InputTakeAtPosition>::Item: AsChar,
    I: ToString,
    I: Offset + nom::Slice<std::ops::RangeTo<usize>>,
    I: nom::Slice<std::ops::RangeFrom<usize>>,
    <I as InputIter>::Item: AsChar,
    E: nom::error::ContextError<I> + nom::error::ParseError<I>,
{
    move |input: I| {
        terminated(
            recognize(many0(satisfy(|c| c != kind.as_char()))),
            tag(kind.tag()),
        )(input)
        .map(|(next, content)| {
            let block = LexBlock {
                kind: BlockKind::Terminated(kind),
                content,
                data: (),
            };

            (next, block)
        })
    }
}

/// rough block simply makes sure that the opening and closing symbols match
/// it accounts for multiple embedded blocks of the same kind but NOT of differing kinds
pub fn lex_nested_block<I: Span, E>(
    kind: NestedBlockKind,
) -> impl FnMut(I) -> IResult<I, LexBlock<I>, E>
where
    I: ToString
        + InputLength
        + InputTake
        + Compare<&'static str>
        + InputIter
        + Clone
        + InputTakeAtPosition,
    <I as InputTakeAtPosition>::Item: AsChar,
    I: ToString,
    I: Offset + nom::Slice<std::ops::RangeTo<usize>>,
    I: nom::Slice<std::ops::RangeFrom<usize>>,
    <I as InputIter>::Item: AsChar + Copy,
    E: nom::error::ContextError<I> + nom::error::ParseError<I>,
{
    move |input: I| {
        let (next, content) = context(
            kind.context(),
            delimited(
                context(kind.open_context(), tag(kind.open())),
                recognize(many0(alt((
                    recognize(lex_nested_block(kind.clone())),
                    recognize(tuple((
                        not(peek(tag(kind.close()))),
                        alt((recognize(pair(tag("\\"), anychar)), recognize(anychar))),
                    ))),
                )))),
                context(kind.close_context(), cut(tag(kind.close()))),
            ),
        )(input)?;
        let block = Block::parse(BlockKind::Nested(kind), content);
        Ok((next, block))
    }
}

pub fn nested_block_content<I: Span>(kind: NestedBlockKind) -> impl FnMut(I) -> Res<I, I> {
    move |input: I| nested_block(kind)(input).map(|(next, block)| (next, block.content))
}

pub fn nested_block<I: Span>(kind: NestedBlockKind) -> impl FnMut(I) -> Res<I, Block<I, ()>> {
    move |input: I| {
        let (next, content) = context(
            kind.context(),
            delimited(
                context(kind.open_context(), tag(kind.open())),
                recognize(many0(tuple((
                    not(peek(tag(kind.close()))),
                    context(
                        kind.unpaired_closing_scope(),
                        cut(peek(expected_block_terminator_or_non_terminator(
                            kind.clone(),
                        ))),
                    ),
                    alt((
                        recognize(pair(peek(block_open), any_block)),
                        recognize(anychar),
                    )),
                )))),
                context(kind.close_context(), cut(tag(kind.close()))),
            ),
        )(input)?;
        let block = Block::parse(BlockKind::Nested(kind), content);
        Ok((next, block))
    }
}

pub fn lex_delimited_block<I: Span, E>(
    kind: DelimitedBlockKind,
) -> impl FnMut(I) -> IResult<I, LexBlock<I>, E>
where
    I: ToString
        + InputLength
        + InputTake
        + Compare<&'static str>
        + InputIter
        + Clone
        + InputTakeAtPosition,
    <I as InputTakeAtPosition>::Item: AsChar,
    I: ToString,
    I: Offset + nom::Slice<std::ops::RangeTo<usize>>,
    I: nom::Slice<std::ops::RangeFrom<usize>>,
    <I as InputIter>::Item: AsChar + Copy,
    E: nom::error::ContextError<I> + nom::error::ParseError<I>,
{
    move |input: I| {
        let (next, content) = context(
            kind.context(),
            delimited(
                context(kind.context(), tag(kind.delim())),
                recognize(many0(tuple((
                    not(peek(tag(kind.delim()))),
                    alt((recognize(pair(tag("\\"), anychar)), recognize(anychar))),
                )))),
                context(kind.missing_close_context(), cut(tag(kind.delim()))),
            ),
        )(input)?;
        let block = Block::parse(BlockKind::Delimited(kind), content);
        Ok((next, block))
    }
}

fn block_open<I: Span>(input: I) -> Res<I, NestedBlockKind> {
    alt((
        value(NestedBlockKind::Curly, tag(NestedBlockKind::Curly.open())),
        value(NestedBlockKind::Angle, tag(NestedBlockKind::Angle.open())),
        value(NestedBlockKind::Parens, tag(NestedBlockKind::Parens.open())),
        value(NestedBlockKind::Square, tag(NestedBlockKind::Square.open())),
    ))(input)
}

fn any_soround_lex_block<I: Span, E>(input: I) -> IResult<I, LexBlock<I>, E>
where
    I: ToString
        + InputLength
        + InputTake
        + Compare<&'static str>
        + InputIter
        + Clone
        + InputTakeAtPosition,
    <I as InputTakeAtPosition>::Item: AsChar,
    I: ToString,
    I: Offset + nom::Slice<std::ops::RangeTo<usize>>,
    I: nom::Slice<std::ops::RangeFrom<usize>>,
    <I as InputIter>::Item: AsChar + Copy,
    E: nom::error::ContextError<I> + nom::error::ParseError<I>,
{
    alt((
        lex_nested_block(NestedBlockKind::Curly),
        lex_nested_block(NestedBlockKind::Angle),
        lex_nested_block(NestedBlockKind::Parens),
        lex_nested_block(NestedBlockKind::Square),
        lex_delimited_block(DelimitedBlockKind::DoubleQuotes),
        lex_delimited_block(DelimitedBlockKind::SingleQuotes),
    ))(input)
}

fn any_block<I: Span>(input: I) -> Res<I, LexBlock<I>> {
    alt((
        nested_block(NestedBlockKind::Curly),
        nested_block(NestedBlockKind::Angle),
        nested_block(NestedBlockKind::Parens),
        nested_block(NestedBlockKind::Square),
        lex_delimited_block(DelimitedBlockKind::DoubleQuotes),
        lex_delimited_block(DelimitedBlockKind::SingleQuotes),
    ))(input)
}

pub fn expected_block_terminator_or_non_terminator<I: Span>(
    expect: NestedBlockKind,
) -> impl FnMut(I) -> Res<I, ()>
where
    I: InputIter + InputLength + Slice<RangeFrom<usize>>,
    <I as InputIter>::Item: AsChar,
    I: Clone,
{
    move |input: I| -> Res<I, ()> {
        verify(anychar, move |c| {
            if NestedBlockKind::is_block_terminator(*c) {
                *c == expect.close_as_char()
            } else {
                true
            }
        })(input)
        .map(|(next, _)| (next, ()))
    }
}

/*
pub fn lex_hierarchy_scope<'a>(
    scope: LexScope<Span<'a>>,
    max_depth: usize,
) -> Result<LexHierarchyScope<'a>, ExtErr> {
    let mut errs = vec![];
    let scope = lex_child_scopes(scope)?;
    let mut children = vec![];

    for child in scope.block {
        if max_depth <= 0 {
            let mut builder = Report::build(ReportKind::Error, (), 0);
            let report = builder
                .with_message("exceeded max depth hierarchy for nested scopes")
                .with_label(
                    Label::new(
                        child.block.content.location_offset()
                            ..child.block.content.location_offset() + child.block.content.len(),
                    )
                    .with_message("Nest Limit Exceeded"),
                )
                .finish();
            return Err(ParseErrs::new(report, child.block.content.extra.clone()).into());
        }
        match lex_hierarchy_scope(child, max_depth - 1) {
            Ok(child) => {
                children.push(child);
            }
            Err(err) => errs.push(err),
        }
    }

    Ok(LexHierarchyScope::new(scope.selector.clone(), children))
}*/

pub fn unwrap_block<I: Span, F, O>(kind: BlockKind, mut f: F) -> impl FnMut(I) -> Res<I, O>
where
    F: FnMut(I) -> Res<I, O>,
{
    move |input: I| {
        let (next, block) = lex_block(kind)(input)?;
        let (_, content) = f.parse(block.content)?;
        //        let (_, content) = context("block", f)(block.content)?;
        Ok((next, content))
    }
}

pub fn lex_child_scopes<I: Span>(parent: LexScope<I>) -> Result<LexParentScope<I>, SpaceErr> {
    if parent.selector.children.is_some() {
        let (_, child_selector) = all_consuming(lex_scope_selector)(
            parent
                .selector
                .children
                .as_ref()
                .expect("child names...")
                .clone(),
        )?;

        let child = LexScope::new(child_selector.into(), parent.block);

        Ok(LexParentScope {
            selector: parent.selector.clone(),
            pipeline_step: None,
            block: vec![child],
        })
    } else {
        let scopes = lex_scopes(parent.block.content)?;

        Ok(LexParentScope {
            selector: parent.selector.into(),
            pipeline_step: parent.pipeline_step,
            block: scopes,
        })
    }
}

pub fn lex_scope<I: Span>(input: I) -> Res<I, LexScope<I>> {
    context(
        "scope",
        tuple((
            peek(alt((tag("*"), alpha1, tag("<")))),
            lex_scope_selector,
            multispace1,
            lex_scope_pipeline_step_and_block,
        )),
    )(input)
    .map(|(next, (_, selector, _, (pipeline_step, block)))| {
        let scope = LexScope {
            selector,
            pipeline_step,
            block,
        };
        (next, scope)
    })
}

pub fn lex_scoped_block_kind<I: Span>(input: I) -> Res<I, BlockKind> {
    alt((
        value(
            BlockKind::Nested(NestedBlockKind::Curly),
            recognize(tuple((
                multispace0,
                rough_pipeline_step,
                multispace0,
                lex_block(BlockKind::Nested(NestedBlockKind::Curly)),
            ))),
        ),
        value(
            BlockKind::Terminated(TerminatedBlockKind::Semicolon),
            recognize(pair(
                rough_pipeline_step,
                lex_block(BlockKind::Terminated(TerminatedBlockKind::Semicolon)),
            )),
        ),
    ))(input)
}

pub fn lex_scope_pipeline_step_and_block<I: Span>(input: I) -> Res<I, (Option<I>, LexBlock<I>)> {
    let (_, block_kind) = peek(lex_scoped_block_kind)(input.clone())?;
    match block_kind {
        BlockKind::Nested(_) => tuple((
            rough_pipeline_step,
            multispace1,
            lex_block(BlockKind::Nested(NestedBlockKind::Curly)),
        ))(input)
        .map(|(next, (step, _, block))| (next, (Some(step), block))),
        BlockKind::Terminated(_) => {
            lex_block(BlockKind::Terminated(TerminatedBlockKind::Semicolon))(input)
                .map(|(next, block)| (next, (None, block)))
        }
        _ => unimplemented!(),
    }
}

pub fn lex_sub_scope_selectors_and_filters_and_block<I: Span>(input: I) -> Res<I, LexBlock<I>> {
    recognize(pair(
        nested_block_content(NestedBlockKind::Angle),
        tuple((
            opt(scope_filters),
            multispace0,
            opt(rough_pipeline_step),
            multispace0,
            lex_block_alt(vec![
                BlockKind::Nested(NestedBlockKind::Curly),
                BlockKind::Terminated(TerminatedBlockKind::Semicolon),
            ]),
        )),
    ))(input)
    .map(|(next, content)| {
        (
            next,
            LexBlock {
                kind: BlockKind::Partial,
                content,
                data: (),
            },
        )
    })
}

pub fn root_scope<I: Span>(input: I) -> Res<I, LexRootScope<I>> {
    context(
        "root-scope",
        tuple((
            root_scope_selector,
            multispace0,
            context("root-scope:block", cut(peek(tag("{")))),
            context(
                "root-scope:block",
                cut(lex_nested_block(NestedBlockKind::Curly)),
            ),
        )),
    )(input)
    .map(|(next, (selector, _, _, block))| {
        let scope = LexRootScope::new(selector, block);
        (next, scope)
    })
}

pub fn lex_scopes<I: Span>(input: I) -> Result<Vec<LexScope<I>>, SpaceErr> {
    if input.len() == 0 {
        return Ok(vec![]);
    }

    if wrapper(input.clone(), all_consuming(multispace1)).is_ok() {
        return Ok(vec![]);
    }

    result(
        context(
            "parsed-scopes",
            all_consuming(many0(delimited(
                multispace0,
                context(
                    "scope",
                    pair(peek(not(alt((tag("}"), eof)))), cut(lex_scope)),
                ),
                multispace0,
            ))),
        )(input)
        .map(|(next, scopes)| {
            let scopes: Vec<LexScope<I>> = scopes.into_iter().map(|scope| scope.1).collect();
            (next, scopes)
        }),
    )
}

/*
pub fn sub_scope_selector<I:Span>(input: Span) -> Res<Span, ScopeSelector<Span>> {
    alt((sub_scope_selector_expanded, sub_scope_selector_collapsed))
}




pub fn lex_scope_selector_no_filters(
    input: Span,
) -> Res<Span, ParsedScopeSelectorAndFilters<Span>> {
    context("parsed-scope-selector-no-filters", lex_scope_selector)(input)
        .map(|(next, selector)| (next, ParsedScopeSelectorAndFilters::new(selector, vec![])))
}

 */

pub fn next_stacked_name<I: Span>(input: I) -> Res<I, (I, Option<I>)> {
    match wrapper(
        input.clone(),
        pair(
            peek(tag("<")),
            tuple((
                tag("<"),
                pair(
                    context("scope-selector", alt((alphanumeric1, tag("*")))),
                    opt(recognize(nested_block(NestedBlockKind::Angle))),
                ),
                tag(">"),
            )),
        ),
    )
    .map(|(next, (_, (_, (name, children), _)))| (next, (name, children)))
    {
        Ok((next, (name, children))) => return Ok((next, (name, children))),
        Err(_) => {}
    }
    pair(
        context("scope-selector", cut(alt((alphanumeric1, tag("*"))))),
        opt(recognize(nested_block(NestedBlockKind::Angle))),
    )(input)
}

pub fn lex_scope_selector<I: Span>(input: I) -> Res<I, LexScopeSelector<I>> {
    let (next, ((name, children), filters, path)) = context(
        "parsed-scope-selector",
        tuple((next_stacked_name, scope_filters, opt(path_regex))),
    )(input.clone())?;

    Ok((next, LexScopeSelector::new(name, filters, path, children)))
}

pub fn lex_name_stack<I: Span>(mut input: I) -> Res<I, Vec<I>> {
    let mut stack = vec![];
    let (next, (name, mut children)) = next_stacked_name(input)?;
    stack.push(name);
    loop {
        match &children {
            None => {
                break;
            }
            Some(children) => {
                input = children.clone();
            }
        }
        let (_, (name, c)) = next_stacked_name(input)?;
        children = c;
        stack.push(name);
    }

    Ok((next, stack))
}

pub struct LexRouteSelector<I> {
    pub names: Vec<I>,
    pub filters: ScopeFiltersDef<I>,
    pub path: Option<I>,
}

pub fn lex_route_selector<I: Span>(input: I) -> Res<I, LexRouteSelector<I>> {
    tuple((lex_name_stack, scope_filters, opt(path_regex)))(input).map(
        |(next, (names, filters, path))| {
            let selector = LexRouteSelector {
                names,
                filters,
                path,
            };
            (next, selector)
        },
    )
}

pub fn wrapper<I: Span, O, F>(input: I, mut f: F) -> Res<I, O>
where
    F: FnMut(I) -> Res<I, O>,
{
    f.parse(input)
}

pub fn parse_inner_block<I, E, F>(
    kind: NestedBlockKind,
    mut f: &F,
) -> impl FnMut(I) -> IResult<I, I, E> + '_
where
    I: Span,
    &'static str: FindToken<<I as InputTakeAtPosition>::Item>,

    I: ToString
        + InputLength
        + InputTake
        + Compare<&'static str>
        + InputIter
        + Clone
        + InputTakeAtPosition,
    <I as InputTakeAtPosition>::Item: AsChar + Copy,
    I: ToString,
    I: Offset + nom::Slice<std::ops::RangeTo<usize>>,
    I: nom::Slice<std::ops::RangeFrom<usize>>,
    <I as InputIter>::Item: AsChar + Copy,
    E: nom::error::ContextError<I> + nom::error::ParseError<I>,
    F: Fn(char) -> bool,
    F: Clone,
{
    move |input: I| {
        let (next, rtn) = alt((
            delimited(
                tag(kind.open()),
                recognize(many1(alt((
                    recognize(any_soround_lex_block),
                    recognize(verify(anychar, move |c| {
                        f(*c) && *c != kind.close_as_char()
                    })),
                )))),
                tag(kind.close()),
            ),
            recognize(many1(verify(anychar, move |c| {
                f(*c) && *c != kind.close_as_char()
            }))),
        ))(input)?;
        Ok((next, rtn))
    }
}

pub fn parse_include_blocks<I, O2, E, F>(
    kind: NestedBlockKind,
    mut f: F,
) -> impl FnMut(I) -> IResult<I, I, E>
where
    I: Span,
    &'static str: FindToken<<I as InputTakeAtPosition>::Item>,

    I: ToString
        + InputLength
        + InputTake
        + Compare<&'static str>
        + InputIter
        + Clone
        + InputTakeAtPosition,
    <I as InputTakeAtPosition>::Item: AsChar,
    I: ToString,
    I: Offset + nom::Slice<std::ops::RangeTo<usize>>,
    I: nom::Slice<std::ops::RangeFrom<usize>>,
    <I as InputIter>::Item: AsChar,
    E: nom::error::ContextError<I> + nom::error::ParseError<I>,
    F: FnMut(I) -> IResult<I, O2, E>,
    F: Clone,
    <I as InputIter>::Item: std::marker::Copy,
{
    move |input: I| {
        recognize(many0(alt((
            recognize(any_soround_lex_block),
            recognize(verify(anychar, move |c| *c != kind.close_as_char())),
        ))))(input)
    }
}

pub fn scope_filters<I: Span>(input: I) -> Res<I, ScopeFiltersDef<I>> {
    pair(opt(scope_filter), many0(preceded(tag("-"), scope_filter)))(input).map(
        |(next, (first, mut many_filters))| {
            let mut filters = vec![];
            match first {
                None => {}
                Some(first) => {
                    filters.push(first);
                }
            }
            filters.append(&mut many_filters);
            let filters = ScopeFiltersDef { filters };
            (next, filters)
        },
    )
}

pub fn scope_filter<I: Span>(input: I) -> Res<I, ScopeFilterDef<I>> {
    delimited(
        tag("("),
        context(
            "scope-filter",
            cut(tuple((
                context("filter-name", cut(scope_name)),
                opt(context(
                    "filter-arguments",
                    preceded(
                        multispace1,
                        parse_include_blocks(NestedBlockKind::Parens, args),
                    ),
                )),
            ))),
        ),
        tag(")"),
    )(input)
    .map(|(next, (name, args))| {
        let filter = ScopeFilterDef { name, args };
        (next, filter)
    })
}

pub fn scope_name<I>(input: I) -> Res<I, I>
where
    I: Span,
{
    recognize(pair(
        skewer_case_chars,
        peek(alt((eof, multispace1, tag(")")))),
    ))(input)
}

pub fn root_scope_selector<I: Span>(input: I) -> Res<I, RootScopeSelector<I, Spanned<I, Version>>> {
    context(
        "root-scope-selector",
        cut(preceded(
            multispace0,
            pair(
                context("root-scope-selector:name", cut(root_scope_selector_name)),
                context("root-scope-selector:version", cut(scope_version)),
            ),
        )),
    )(input)
    .map(|(next, (name, version))| (next, RootScopeSelector { version, name }))
}

pub fn scope_version<I: Span>(input: I) -> Res<I, Spanned<I, Version>> {
    context(
        "scope-selector-version",
        tuple((
            tag("(version="),
            sub(version),
            context("scope-selector-version-closing-tag", tag(")")),
        )),
    )(input)
    .map(|((next, (_, version, _)))| (next, version))
}

/*
pub fn mytag<O>( tag: &str ) -> impl Fn(Span) -> Res<Span,O>
{
    move |i: Span| {
        let tag_len = tag.input_len();
        let t = tag.clone();
        let res: IResult<_, _, Error> = match i.compare(t) {
            CompareResult::Ok => Ok(i.take_split(tag_len)),
            _ => {
                let e: ErrorKind = ErrorKind::Tag;
                Err(Err::Error(Error::from_error_kind(i, e)))
            }
        };
        res
    }
}

 */

pub fn scope_selector_name<I: Span>(input: I) -> Res<I, I> {
    context(
        "scope-selector-name",
        delimited(
            (context(
                "scope-selector-name:expect-alphanumeric-leading",
                cut(peek(alpha1)),
            )),
            alphanumeric1,
            context(
                "scope-selector-name:expect-termination",
                cut(peek(alt((
                    multispace1,
                    tag("{"),
                    tag("("),
                    tag("<"),
                    tag(">"),
                )))),
            ),
        ),
    )(input)
    .map(|(next, name)| (next, name))
}

pub fn root_scope_selector_name<I: Span>(input: I) -> Res<I, I> {
    context(
        "root-scope-selector-name",
        pair((peek(alpha1)), alphanumeric1),
    )(input)
    .map(|(next, (_, name))| (next, name))
}

pub fn lex_root_scope<I: Span>(span: I) -> Result<LexRootScope<I>, SpaceErr> {
    let root_scope = result(delimited(multispace0, root_scope, multispace0)(span))?;
    Ok(root_scope)
}

pub fn method_kind<I: Span>(input: I) -> Res<I, MethodKind> {
    let (next, v) = recognize(alt((tag("Cmd"), tag("Ext"), tag("Http"), tag("Hyp"))))(input)?;
    Ok((next, MethodKind::from_str(v.to_string().as_str()).unwrap()))
}

pub mod model {
    use std::collections::HashMap;
    use std::fmt::{Formatter, Write};
    use std::marker::PhantomData;
    use std::ops::{Deref, DerefMut};
    use std::rc::Rc;
    use std::str::FromStr;

    use bincode::Options;
    use nom::bytes::complete::tag;
    use nom::character::complete::{alphanumeric1, multispace0, multispace1, satisfy};
    use nom::combinator::{cut, fail, not, peek, recognize, value};
    use nom::sequence::delimited;
    use regex::Regex;
    use serde::de::Visitor;
    use serde::{de, Deserialize, Deserializer, Serialize, Serializer};

    use cosmic_nom::{new_span, Res, Span, Trace, Tw};

    use crate::command::direct::CmdKind;
    use crate::config::bind::{
        BindConfig, PipelineStepCtx, PipelineStepDef, PipelineStepVar, PipelineStopCtx,
        PipelineStopDef, PipelineStopVar, WaveDirection,
    };
    use crate::err::{ParseErrs, SpaceErr};
    use crate::loc::{Point, PointCtx, PointVar, Version};
    use crate::parse::error::result;
    use crate::parse::{
        camel_case_chars, filepath_chars, http_method, lex_child_scopes, method_kind, pipeline,
        rc_command_type, value_pattern, wrapped_cmd_method, wrapped_ext_method,
        wrapped_http_method, wrapped_sys_method, Assignment, CtxResolver, Env, ResolverErr,
        SubstParser,
    };
    use crate::util::{HttpMethodPattern, StringMatcher, ToResolved, ValueMatcher, ValuePattern};
    use crate::wave::core::http2::HttpMethod;
    use crate::wave::core::{DirectedCore, Method, MethodKind};
    use crate::wave::{DirectedWave, Ping, SingularDirectedWave};

    #[derive(Clone)]
    pub struct ScopeSelectorAndFiltersDef<S, I> {
        pub selector: S,
        pub filters: ScopeFiltersDef<I>,
    }

    impl<S, I> Deref for ScopeSelectorAndFiltersDef<S, I> {
        type Target = S;

        fn deref(&self) -> &Self::Target {
            &self.selector
        }
    }

    impl<S, I> ScopeSelectorAndFiltersDef<S, I> {
        pub fn new(selector: S, filters: ScopeFiltersDef<I>) -> Self {
            Self { selector, filters }
        }
    }

    pub enum ParsePhase {
        Root,
        SubScopes,
    }

    #[derive(Clone)]
    pub struct Spanned<I, E>
    where
        E: Clone,
        I: ToString,
    {
        pub span: I,
        pub element: E,
    }

    impl<I, E> Spanned<I, E>
    where
        E: Clone,
        I: ToString,
    {
        pub fn new(element: E, span: I) -> Spanned<I, E> {
            Self { span, element }
        }
    }

    impl<I, E> Spanned<I, E>
    where
        E: Clone + ToString,
        I: ToString,
    {
        pub fn len(&self) -> usize {
            self.element.to_string().len()
        }
    }

    impl<I, E> ToString for Spanned<I, E>
    where
        E: Clone + ToString,
        I: ToString,
    {
        fn to_string(&self) -> String {
            self.element.to_string()
        }
    }

    impl<I, E> Deref for Spanned<I, E>
    where
        E: Clone,
        I: ToString,
    {
        type Target = E;

        fn deref(&self) -> &Self::Target {
            &self.element
        }
    }

    impl<I, E> DerefMut for Spanned<I, E>
    where
        E: Clone,
        I: ToString,
    {
        fn deref_mut(&mut self) -> &mut Self::Target {
            &mut self.element
        }
    }

    #[derive(Clone, Eq, PartialEq, Hash)]
    pub struct RootScopeSelector<I, V> {
        pub name: I,
        pub version: V,
    }

    impl<I, V> RootScopeSelector<I, V> {
        pub fn new(name: I, version: V) -> Self {
            RootScopeSelector { name, version }
        }
    }

    impl<I: ToString, V: ToString> RootScopeSelector<I, V> {
        pub fn to_concrete(self) -> Result<RootScopeSelector<String, Version>, SpaceErr> {
            Ok(RootScopeSelector {
                name: self.name.to_string(),
                version: Version::from_str(self.version.to_string().as_str())?,
            })
        }
    }

    impl RouteScope {
        pub fn select(&self, directed: &DirectedWave) -> Vec<&WaveScope> {
            let mut scopes = vec![];
            for scope in &self.block {
                if scope.selector.is_match(directed).is_ok() {
                    scopes.push(scope);
                }
            }
            scopes
        }
    }

    #[derive(Clone)]
    pub struct RouteScopeSelector {
        pub selector: ScopeSelectorDef<String, Regex>,
    }

    impl RouteScopeSelector {
        pub fn new<I: ToString>(path: Option<I>) -> Result<Self, SpaceErr> {
            let path = match path {
                None => Regex::new(".*")?,
                Some(path) => Regex::new(path.to_string().as_str())?,
            };
            Ok(Self {
                selector: ScopeSelectorDef {
                    path,
                    name: "Route".to_string(),
                },
            })
        }

        pub fn from<I: ToString>(selector: LexScopeSelector<I>) -> Result<Self, SpaceErr> {
            if selector.name.to_string().as_str() != "Route" {
                return Err(SpaceErr::server_error("expected Route"));
            }
            let path = match selector.path {
                None => None,
                Some(path) => Some(path.to_string()),
            };

            Ok(RouteScopeSelector::new(path)?)
        }
    }

    impl Deref for RouteScopeSelector {
        type Target = ScopeSelectorDef<String, Regex>;

        fn deref(&self) -> &Self::Target {
            &self.selector
        }
    }

    #[derive(Clone)]
    pub struct ScopeSelectorDef<N, P> {
        pub name: N,
        pub path: P,
    }

    impl ValueMatcher<DirectedWave> for RouteScopeSelector {
        fn is_match(&self, directed: &DirectedWave) -> Result<(), ()> {
            if self.name.as_str() != "Route" {
                return Err(());
            }
            match self.selector.path.is_match(&directed.core().uri.path()) {
                true => Ok(()),
                false => Err(()),
            }
        }
    }

    impl ValueMatcher<SingularDirectedWave> for RouteScopeSelector {
        fn is_match(&self, directed: &SingularDirectedWave) -> Result<(), ()> {
            if self.name.as_str() != "Route" {
                return Err(());
            }
            match self.selector.path.is_match(&directed.core().uri.path()) {
                true => Ok(()),
                false => Err(()),
            }
        }
    }

    impl ValueMatcher<DirectedWave> for MessageScopeSelector {
        fn is_match(&self, directed: &DirectedWave) -> Result<(), ()> {
            self.name.is_match(&directed.core().method.kind())?;
            match self.path.is_match(&directed.core().uri.path()) {
                true => Ok(()),
                false => Err(()),
            }
        }
    }

    impl ValueMatcher<SingularDirectedWave> for MessageScopeSelector {
        fn is_match(&self, directed: &SingularDirectedWave) -> Result<(), ()> {
            self.name.is_match(&directed.core().method.kind())?;
            match self.path.is_match(&directed.core().uri.path()) {
                true => Ok(()),
                false => Err(()),
            }
        }
    }

    fn default_path<I: ToString>(path: Option<I>) -> Result<Regex, SpaceErr> {
        match path {
            None => Ok(Regex::new(".*")?),
            Some(path) => Ok(Regex::new(path.to_string().as_str())?),
        }
    }
    impl WaveScope {
        pub fn from_scope<I: Span>(scope: LexParentScope<I>) -> Result<Self, SpaceErr> {
            let selector = MessageScopeSelectorAndFilters::from_selector(scope.selector)?;
            let mut block = vec![];

            for scope in scope.block.into_iter() {
                let method = MethodScope::from_scope(&selector.selector.name, scope)?;
                block.push(method);
            }

            Ok(Self { selector, block })
        }

        pub fn select(&self, directed: &DirectedWave) -> Vec<&MethodScope> {
            let mut scopes = vec![];
            for scope in &self.block {
                if scope.selector.is_match(directed).is_ok() {
                    scopes.push(scope);
                }
            }
            scopes
        }
    }

    impl MessageScopeSelectorAndFilters {
        pub fn from_selector<I: Span>(selector: LexScopeSelector<I>) -> Result<Self, SpaceErr> {
            let filters = selector.filters.clone().to_scope_filters();
            let selector = MessageScopeSelector::from_selector(selector)?;
            Ok(Self { selector, filters })
        }
    }

    impl RouteScopeSelectorAndFilters {
        pub fn from_selector<I: Span>(selector: LexScopeSelector<I>) -> Result<Self, SpaceErr> {
            let filters = selector.filters.clone().to_scope_filters();
            let selector = RouteScopeSelector::new(selector.path.clone())?;
            Ok(Self { selector, filters })
        }
    }

    impl ValueMatcher<DirectedWave> for RouteScopeSelectorAndFilters {
        fn is_match(&self, request: &DirectedWave) -> Result<(), ()> {
            // nothing for filters at this time...
            self.selector.is_match(request)
        }
    }

    impl ValueMatcher<SingularDirectedWave> for RouteScopeSelectorAndFilters {
        fn is_match(&self, wave: &SingularDirectedWave) -> Result<(), ()> {
            // nothing for filters at this time...
            self.selector.is_match(wave)
        }
    }

    impl ValueMatcher<DirectedWave> for MessageScopeSelectorAndFilters {
        fn is_match(&self, request: &DirectedWave) -> Result<(), ()> {
            // nothing for filters at this time...
            self.selector.is_match(request)
        }
    }

    impl ValueMatcher<SingularDirectedWave> for MessageScopeSelectorAndFilters {
        fn is_match(&self, request: &SingularDirectedWave) -> Result<(), ()> {
            // nothing for filters at this time...
            self.selector.is_match(request)
        }
    }

    impl ValueMatcher<DirectedWave> for MethodScopeSelectorAndFilters {
        fn is_match(&self, directed: &DirectedWave) -> Result<(), ()> {
            // nothing for filters at this time...
            self.selector.is_match(directed)
        }
    }

    impl ValueMatcher<SingularDirectedWave> for MethodScopeSelectorAndFilters {
        fn is_match(&self, directed: &SingularDirectedWave) -> Result<(), ()> {
            // nothing for filters at this time...
            self.selector.is_match(directed)
        }
    }

    impl MethodScope {
        pub fn from_scope<I: Span>(
            parent: &ValuePattern<MethodKind>,
            scope: LexScope<I>,
        ) -> Result<Self, SpaceErr> {
            let selector = MethodScopeSelectorAndFilters::from_selector(parent, scope.selector)?;
            let block = result(pipeline(scope.block.content))?;
            Ok(Self { selector, block })
        }
    }

    impl MessageScopeSelector {
        pub fn from_selector<I: Span>(selector: LexScopeSelector<I>) -> Result<Self, SpaceErr> {
            let kind = match result(value_pattern(method_kind)(selector.name.clone())) {
                Ok(kind) => kind,
                Err(_) => {
                    return Err(ParseErrs::from_loc_span(
                        format!(
                            "unknown MessageKind: {} valid message kinds: Ext, Http, Cmd or *",
                            selector.name.to_string()
                        )
                        .as_str(),
                        "unknown message kind",
                        selector.name,
                    ));
                }
            };

            Ok(Self {
                name: kind,
                path: default_path(selector.path)?,
            })
        }
    }

    impl ValueMatcher<DirectedWave> for MethodScopeSelector {
        fn is_match(&self, directed: &DirectedWave) -> Result<(), ()> {
            self.name.is_match(&directed.core().method)?;
            match self.path.is_match(&directed.core().uri.path()) {
                true => Ok(()),
                false => Err(()),
            }
        }
    }

    impl ValueMatcher<SingularDirectedWave> for MethodScopeSelector {
        fn is_match(&self, directed: &SingularDirectedWave) -> Result<(), ()> {
            self.name.is_match(&directed.core().method)?;
            match self.path.is_match(&directed.core().uri.path()) {
                true => Ok(()),
                false => Err(()),
            }
        }
    }
    impl MethodScopeSelectorAndFilters {
        pub fn from_selector<I: Span>(
            parent: &ValuePattern<MethodKind>,
            selector: LexScopeSelector<I>,
        ) -> Result<Self, SpaceErr> {
            let filters = selector.filters.clone().to_scope_filters();
            let selector = MethodScopeSelector::from_selector(parent, selector)?;
            Ok(Self { selector, filters })
        }
    }

    impl MethodScopeSelector {
        pub fn from_selector<I: Span>(
            parent: &ValuePattern<MethodKind>,
            selector: LexScopeSelector<I>,
        ) -> Result<Self, SpaceErr> {
            let name = match parent {
                ValuePattern::Any => ValuePattern::Any,
                ValuePattern::None => ValuePattern::None,
                ValuePattern::Pattern(message_kind) => match message_kind {
                    MethodKind::Hyp => {
                        match result(value_pattern(wrapped_sys_method)(selector.name.clone())) {
                            Ok(r) => r,
                            Err(_) => {
                                return Err(ParseErrs::from_loc_span(
                                    format!(
                                        "invalid Hyp method '{}'.  Hyp should be CamelCase",
                                        selector.name.to_string()
                                    )
                                    .as_str(),
                                    "invalid Hyp",
                                    selector.name,
                                ))
                            }
                        }
                    }
                    MethodKind::Cmd => {
                        match result(value_pattern(wrapped_cmd_method)(selector.name.clone())) {
                            Ok(r) => r,
                            Err(_) => {
                                return Err(ParseErrs::from_loc_span(
                                    format!(
                                        "invalid Cmd method '{}'.  Cmd should be CamelCase",
                                        selector.name.to_string()
                                    )
                                    .as_str(),
                                    "invalid Cmd",
                                    selector.name,
                                ))
                            }
                        }
                    }
                    MethodKind::Ext => {
                        match result(value_pattern(wrapped_ext_method)(selector.name.clone())) {
                            Ok(r) => r,
                            Err(_) => {
                                return Err(ParseErrs::from_loc_span(
                                    format!(
                                        "invalid Ext method '{}'.  Ext should be CamelCase",
                                        selector.name.to_string()
                                    )
                                    .as_str(),
                                    "invalid Ext",
                                    selector.name,
                                ))
                            }
                        }
                    }
                    MethodKind::Http => {
                        match result(value_pattern( wrapped_http_method)(selector.name.clone())) {
                                Ok(r) => r,
                                Err(_) => {
                                    return Err(ParseErrs::from_loc_span(format!("invalid Http Pattern '{}'.  Http should be camel case 'Get' and a valid Http method", selector.name.to_string()).as_str(), "invalid Http method", selector.name ))
                                }
                            }
                    }
                },
            };

            Ok(Self {
                name,
                path: default_path(selector.path)?,
            })
        }
    }

    impl<N, P> ScopeSelectorDef<N, P> {
        pub fn new(name: N, path: P) -> Self {
            Self { name, path }
        }
    }

    #[derive(Clone)]
    pub struct LexScopeSelector<I> {
        pub name: I,
        pub filters: ScopeFiltersDef<I>,
        pub children: Option<I>,
        pub path: Option<I>,
    }

    impl<I: ToString> LexScopeSelector<I> {
        pub fn new(
            name: I,
            filters: ScopeFiltersDef<I>,
            path: Option<I>,
            children: Option<I>,
        ) -> Self {
            Self {
                name,
                filters,
                children,
                path,
            }
        }
    }

    impl<I> LexScopeSelector<I> {
        pub fn has_children(&self) -> bool {
            self.children.is_some()
        }
    }

    #[derive(Clone)]
    pub struct ScopeFiltersDef<I> {
        pub filters: Vec<ScopeFilterDef<I>>,
    }

    impl Default for ScopeFilters {
        fn default() -> Self {
            Self { filters: vec![] }
        }
    }

    impl<I> Deref for ScopeFiltersDef<I> {
        type Target = Vec<ScopeFilterDef<I>>;

        fn deref(&self) -> &Self::Target {
            &self.filters
        }
    }

    impl<I> ScopeFiltersDef<I> {
        pub fn is_empty(&self) -> bool {
            self.filters.is_empty()
        }
    }

    impl<I: ToString> ScopeFiltersDef<I> {
        pub fn to_scope_filters(self) -> ScopeFilters {
            ScopeFilters {
                filters: self
                    .filters
                    .into_iter()
                    .map(|f| f.to_scope_filter())
                    .collect(),
            }
        }

        pub fn len(&self) -> usize {
            self.filters.len()
        }

        pub fn empty() -> Self {
            Self { filters: vec![] }
        }
    }

    #[derive(Clone)]
    pub struct ScopeFilterDef<I> {
        pub name: I,
        pub args: Option<I>,
    }

    impl<I: ToString> ScopeFilterDef<I> {
        pub fn to_scope_filter(self) -> ScopeFilter {
            ScopeFilter {
                name: self.name.to_string(),
                args: match self.args {
                    None => None,
                    Some(args) => Some(args.to_string()),
                },
            }
        }
    }

    pub type RegexStr = String;
    pub type ScopeFilter = ScopeFilterDef<String>;
    pub type ScopeFilters = ScopeFiltersDef<String>;
    pub type LexBlock<I> = Block<I, ()>;
    pub type LexRootScope<I> = Scope<RootScopeSelector<I, Spanned<I, Version>>, Block<I, ()>, I>;
    pub type LexScope<I> = Scope<LexScopeSelector<I>, Block<I, ()>, I>;
    pub type LexParentScope<I> = Scope<LexScopeSelector<I>, Vec<LexScope<I>>, I>;

    //pub type LexPipelineScope<I> = PipelineScopeDef<I, VarPipeline>;
    pub type PipelineSegmentCtx = PipelineSegmentDef<PointCtx>;
    pub type PipelineSegmentVar = PipelineSegmentDef<PointVar>;

    #[derive(Debug, Clone)]
    pub struct PipelineSegmentDef<Pnt> {
        pub step: PipelineStepDef<Pnt>,
        pub stop: PipelineStopDef<Pnt>,
    }

    impl ToResolved<PipelineSegment> for PipelineSegmentVar {
        fn to_resolved(self, env: &Env) -> Result<PipelineSegment, SpaceErr> {
            let rtn: PipelineSegmentCtx = self.to_resolved(env)?;
            rtn.to_resolved(env)
        }
    }

    impl ToResolved<PipelineSegment> for PipelineSegmentCtx {
        fn to_resolved(self, env: &Env) -> Result<PipelineSegment, SpaceErr> {
            Ok(PipelineSegment {
                step: self.step.to_resolved(env)?,
                stop: self.stop.to_resolved(env)?,
            })
        }
    }

    impl ToResolved<PipelineSegmentCtx> for PipelineSegmentVar {
        fn to_resolved(self, env: &Env) -> Result<PipelineSegmentCtx, SpaceErr> {
            Ok(PipelineSegmentCtx {
                step: self.step.to_resolved(env)?,
                stop: self.stop.to_resolved(env)?,
            })
        }
    }

    /*
    impl CtxSubst<PipelineSegment> for PipelineSegmentCtx{
        fn resolve_ctx(self, resolver: &dyn CtxResolver) -> Result<PipelineSegment, ExtErr> {
            let mut errs = vec![];
            let step = match self.step.resolve_ctx(resolver) {
                Ok(step) => Some(step),
                Err(err) => {
                    errs.push(err);
                    None
                }
            };
            let stop = match self.stop.resolve_ctx(resolver) {
                Ok(stop) => Some(stop),
                Err(err) => {
                    errs.push(err);
                    None
                }
            };
            if errs.is_empty() {
                Ok(PipelineSegment {
                    step: step.expect("step"),
                    stop: stop.expect("stop")
                })
            } else {
                Err(ParseErrs::fold(errs).into())
            }
        }
    }

     */

    pub type PipelineSegment = PipelineSegmentDef<Point>;
    pub type RouteScope = ScopeDef<RouteScopeSelectorAndFilters, Vec<WaveScope>>;
    pub type WaveScope = ScopeDef<MessageScopeSelectorAndFilters, Vec<MethodScope>>;
    pub type MethodScope = ScopeDef<MethodScopeSelectorAndFilters, PipelineVar>;
    //    pub type ValuePatternScopeSelector = ScopeSelectorDef<ValuePattern<String>, String,Regex>;
    pub type MessageScopeSelector = ScopeSelectorDef<ValuePattern<MethodKind>, Regex>;
    pub type MethodScopeSelector = ScopeSelectorDef<ValuePattern<Method>, Regex>;
    pub type RouteScopeSelectorAndFilters = ScopeSelectorAndFiltersDef<RouteScopeSelector, String>;
    pub type MessageScopeSelectorAndFilters =
        ScopeSelectorAndFiltersDef<MessageScopeSelector, String>;
    pub type MethodScopeSelectorAndFilters =
        ScopeSelectorAndFiltersDef<MethodScopeSelector, String>;

    /*    pub type ValuePatternScopeSelectorAndFilters =
           ScopeSelectorAndFiltersDef<ValuePatternScopeSelector, String>;

    */
    pub type LexScopeSelectorAndFilters<I> = ScopeSelectorAndFiltersDef<LexScopeSelector<I>, I>;
    //    pub type Pipeline = Vec<PipelineSegment>;

    impl<I: Span> TryFrom<LexParentScope<I>> for RouteScope {
        type Error = SpaceErr;

        fn try_from(scope: LexParentScope<I>) -> Result<Self, Self::Error> {
            let mut errs = vec![];
            let mut message_scopes = vec![];
            let route_selector = RouteScopeSelectorAndFilters::from_selector(scope.selector)?;
            for message_scope in scope.block {
                match lex_child_scopes(message_scope) {
                    Ok(message_scope) => match WaveScope::from_scope(message_scope) {
                        Ok(message_scope) => message_scopes.push(message_scope),
                        Err(err) => errs.push(err),
                    },
                    Err(err) => {
                        errs.push(err);
                    }
                }
            }
            if errs.is_empty() {
                Ok(RouteScope {
                    selector: route_selector,
                    block: message_scopes,
                })
            } else {
                Err(ParseErrs::fold(errs).into())
            }
        }
    }

    /*
    impl<I: Span> LexScopeSelectorAndFilters<I> {
        pub fn to_value_pattern_scope_selector(
            self,
        ) -> Result<ValuePatternScopeSelectorAndFilters, ExtErr> {
            Ok(ValuePatternScopeSelectorAndFilters {
                selector: self.selector.to_value_pattern_scope_selector()?,
                filters: self.filters.to_scope_filters(),
            })
        }
    }

     */

    /*
    #[derive(Debug, Clone, Serialize, Deserialize)]
    pub struct VarPipelineSegmentDef<Step, Stop> {
        pub step: Step,
        pub stop: Stop,
    }

    #[derive(Debug, Clone, Serialize, Deserialize)]
    pub struct PipelineSegmentDef<Pnt> {
        pub step: PipelineStepDef<Pnt>,
        pub stop: PipelineStopDef<Pnt>,
    }

     */

    pub type Pipeline = PipelineDef<PipelineSegment>;
    pub type PipelineCtx = PipelineDef<PipelineSegmentCtx>;
    pub type PipelineVar = PipelineDef<PipelineSegmentVar>;

    impl ToResolved<Pipeline> for PipelineCtx {
        fn to_resolved(self, env: &Env) -> Result<Pipeline, SpaceErr> {
            let mut segments = vec![];
            for segment in self.segments.into_iter() {
                segments.push(segment.to_resolved(env)?);
            }

            Ok(Pipeline { segments })
        }
    }

    impl ToResolved<PipelineCtx> for PipelineVar {
        fn to_resolved(self, env: &Env) -> Result<PipelineCtx, SpaceErr> {
            let mut segments = vec![];
            for segment in self.segments.into_iter() {
                segments.push(segment.to_resolved(env)?);
            }

            Ok(PipelineCtx { segments })
        }
    }

    /*
    impl CtxSubst<Pipeline> for PipelineCtx {
        fn resolve_ctx(self, resolver: &dyn CtxResolver) -> Result<Pipeline, ExtErr> {
            let mut errs = vec![];
            let mut segments = vec![];
            for segment in self.segments {
                match segment.resolve_ctx(resolver) {
                    Ok(segment) => segments.push(segment),
                    Err(err) => errs.push(err)
                }
            }
            if errs.is_empty() {
                Ok( Pipeline { segments })
            } else {
                Err(ParseErrs::fold(errs).into())
            }
        }
    }

     */

    #[derive(Debug, Clone, Serialize, Deserialize)]
    pub struct PipelineDef<S> {
        pub segments: Vec<S>,
    }

    impl<S> PipelineDef<S> {
        pub fn new() -> Self {
            Self { segments: vec![] }
        }
    }

    impl<S> Deref for PipelineDef<S> {
        type Target = Vec<S>;

        fn deref(&self) -> &Self::Target {
            &self.segments
        }
    }

    impl<S> DerefMut for PipelineDef<S> {
        fn deref_mut(&mut self) -> &mut Self::Target {
            &mut self.segments
        }
    }

    impl<S> PipelineDef<S> {
        pub fn consume(&mut self) -> Option<S> {
            if self.segments.is_empty() {
                None
            } else {
                Some(self.segments.remove(0))
            }
        }
    }

    /*
    impl <I:Span> VarSubst<PipelineCtx> for VarPipeline<I> {
        fn resolve_vars(self, resolver: &dyn VarResolver) -> Result<PipelineCtx, ExtErr> {
            let mut pipeline = PipelineCtx::new();
            let mut errs = vec![];
            for segment in self.segments {
                match segment.resolve_vars(resolver) {
                    Ok(segment) => {
                        pipeline.segments.push(segment);
                    }
                    Err(err) => {
                        errs.push(err);
                    }
                }
            }

            if errs.is_empty() {
                Ok(pipeline)
            } else {
                Err(ParseErrs::fold(errs).into())
            }
        }
    }

     */

    /*
    impl <I:Span> VarSubst<PipelineSegmentCtx> for VarPipelineSegment<I> {
        fn resolve_vars(self, resolver: &dyn VarResolver) -> Result<PipelineSegmentCtx, ExtErr> {
            unimplemented!()
            /*
            let mut errs = vec![];

            if self.stop.is_none() {
                errs.push(ParseErrs::from_owned_span(
                    "expecting Pipeline Stop to follow Pipeline Step",
                    "Needs a following Pipeline Stop",
                    self.step.span(),
                ));
            }

            let step = match self.step.resolve(resolver) {
                Ok(step) => Some(step),
                Err(err) => {
                    errs.push(err);
                    None
                }
            };

            let stop = match self.stop {
                Some(stop) => match stop.resolve(resolver) {
                    Ok(stop) => Some(stop),
                    Err(err) => {
                        errs.push(err);
                        None
                    }
                },
                None => None,
            };

            if step.is_some() && stop.is_some() && errs.is_empty() {
                let step = step.expect("step");
                let stop = stop.expect("stop");
                Ok(PipelineSegmentCtx { step, stop })
            } else {
                Err(ParseErrs::fold(errs).into())
            }

             */
        }
    }

     */

    #[derive(Clone)]
    pub enum MechtronScope {
        WasmScope(Vec<Assignment>),
    }

    #[derive(Clone)]
    pub enum BindScope {
        RequestScope(RouteScope),
    }

    #[derive(Debug, Clone)]
    pub struct ScopeDef<S, B> {
        pub selector: S,
        pub block: B,
    }

    #[derive(Clone)]
    pub enum BindScopeKind {
        Pipelines,
    }

    #[derive(Clone)]
    pub enum BuiltInFilter {
        Auth,
        NoAuth,
    }

    #[derive(Clone)]
    pub struct Scope<S, B, P>
    where
        S: Clone,
    {
        pub selector: S,
        pub pipeline_step: Option<P>,
        pub block: B,
    }

    impl<S, B, P> Scope<S, B, P>
    where
        S: Clone,
    {
        pub fn new(selector: S, block: B) -> Self {
            Self {
                selector,
                block,
                pipeline_step: None,
            }
        }

        pub fn new_with_pipeline_step(selector: S, block: B, pipeline_step: Option<P>) -> Self {
            Self {
                selector,
                block,
                pipeline_step,
            }
        }
    }

    impl<S, FromBlock, P> Scope<S, FromBlock, P>
    where
        S: Clone,
    {
        pub fn upgrade<ToBlock>(self, block: ToBlock) -> Scope<S, ToBlock, P> {
            Scope {
                selector: self.selector,
                block,
                pipeline_step: self.pipeline_step,
            }
        }
    }

    #[derive(Clone)]
    pub struct Block<I, D> {
        pub kind: BlockKind,
        pub content: I,
        pub data: D,
    }

    impl<I> Block<I, ()> {
        pub fn parse(kind: BlockKind, content: I) -> Block<I, ()> {
            Block {
                kind,
                content,
                data: (),
            }
        }
    }

    #[derive(Debug, Copy, Clone, strum_macros::Display, Eq, PartialEq)]
    pub enum BlockKind {
        Nested(NestedBlockKind),
        Terminated(TerminatedBlockKind),
        Delimited(DelimitedBlockKind),
        Partial,
    }

    #[derive(Debug, Copy, Clone, strum_macros::Display, Eq, PartialEq)]
    pub enum TerminatedBlockKind {
        Semicolon,
    }

    impl TerminatedBlockKind {
        pub fn tag(&self) -> &'static str {
            match self {
                TerminatedBlockKind::Semicolon => ";",
            }
        }

        pub fn as_char(&self) -> char {
            match self {
                TerminatedBlockKind::Semicolon => ';',
            }
        }
    }

    #[derive(
        Debug, Copy, Clone, strum_macros::Display, strum_macros::EnumString, Eq, PartialEq,
    )]
    pub enum DelimitedBlockKind {
        SingleQuotes,
        DoubleQuotes,
    }

    impl DelimitedBlockKind {
        pub fn delim(&self) -> &'static str {
            match self {
                DelimitedBlockKind::SingleQuotes => "'",
                DelimitedBlockKind::DoubleQuotes => "\"",
            }
        }

        pub fn escaped(&self) -> &'static str {
            match self {
                DelimitedBlockKind::SingleQuotes => "\'",
                DelimitedBlockKind::DoubleQuotes => "\"",
            }
        }

        pub fn context(&self) -> &'static str {
            match self {
                DelimitedBlockKind::SingleQuotes => "single:quotes:block",
                DelimitedBlockKind::DoubleQuotes => "double:quotes:block",
            }
        }

        pub fn missing_close_context(&self) -> &'static str {
            match self {
                DelimitedBlockKind::SingleQuotes => "single:quotes:block:missing-close",
                DelimitedBlockKind::DoubleQuotes => "double:quotes:block:missing-close",
            }
        }
    }

    #[derive(
        Debug, Copy, Clone, strum_macros::Display, strum_macros::EnumString, Eq, PartialEq,
    )]
    pub enum NestedBlockKind {
        Curly,
        Parens,
        Square,
        Angle,
    }

    impl NestedBlockKind {
        pub fn is_block_terminator(c: char) -> bool {
            match c {
                '}' => true,
                ')' => true,
                ']' => true,
                '>' => true,
                _ => false,
            }
        }

        pub fn error_message<I: Span>(span: &I, context: &str) -> Result<&'static str, ()> {
            if Self::Curly.open_context() == context {
                Ok("expecting '{' (open scope block)")
            } else if Self::Parens.open_context() == context {
                Ok("expecting '(' (open scope block)")
            } else if Self::Angle.open_context() == context {
                Ok("expecting '<' (open scope block)")
            } else if Self::Square.open_context() == context {
                Ok("expecting '[' (open scope block)")
            } else if Self::Curly.close_context() == context {
                Ok("expecting '}' (close scope block)")
            } else if Self::Parens.close_context() == context {
                Ok("expecting ')' (close scope block)")
            } else if Self::Angle.close_context() == context {
                Ok("expecting '>' (close scope block)")
            } else if Self::Square.close_context() == context {
                Ok("expecting ']' (close scope block)")
            } else if Self::Curly.unpaired_closing_scope() == context {
                Ok("closing scope without an opening scope")
            } else if Self::Parens.unpaired_closing_scope() == context {
                Ok("closing scope without an opening scope")
            } else if Self::Angle.unpaired_closing_scope() == context {
                Ok("closing scope without an opening scope")
            } else if Self::Square.unpaired_closing_scope() == context {
                Ok("closing scope without an opening scope")
            } else {
                Err(())
            }
        }

        pub fn context(&self) -> &'static str {
            match self {
                NestedBlockKind::Curly => "block:{}",
                NestedBlockKind::Parens => "block:()",
                NestedBlockKind::Square => "block:[]",
                NestedBlockKind::Angle => "block:<>",
            }
        }

        pub fn open_context(&self) -> &'static str {
            match self {
                NestedBlockKind::Curly => "block:open:{",
                NestedBlockKind::Parens => "block:open:(",
                NestedBlockKind::Square => "block:open:[",
                NestedBlockKind::Angle => "block:open:<",
            }
        }

        pub fn close_context(&self) -> &'static str {
            match self {
                NestedBlockKind::Curly => "block:close:}",
                NestedBlockKind::Parens => "block:close:)",
                NestedBlockKind::Square => "block:close:]",
                NestedBlockKind::Angle => "block:close:>",
            }
        }

        pub fn unpaired_closing_scope(&self) -> &'static str {
            match self {
                NestedBlockKind::Curly => "block:close-before-open:}",
                NestedBlockKind::Parens => "block:close-before-open:)",
                NestedBlockKind::Square => "block:close-before-open:]",
                NestedBlockKind::Angle => "block:close-before-open:>",
            }
        }

        pub fn open(&self) -> &'static str {
            match self {
                NestedBlockKind::Curly => "{",
                NestedBlockKind::Parens => "(",
                NestedBlockKind::Square => "[",
                NestedBlockKind::Angle => "<",
            }
        }

        pub fn close(&self) -> &'static str {
            match self {
                NestedBlockKind::Curly => "}",
                NestedBlockKind::Parens => ")",
                NestedBlockKind::Square => "]",
                NestedBlockKind::Angle => ">",
            }
        }

        pub fn open_as_char(&self) -> char {
            match self {
                NestedBlockKind::Curly => '{',
                NestedBlockKind::Parens => '(',
                NestedBlockKind::Square => '[',
                NestedBlockKind::Angle => '<',
            }
        }

        pub fn close_as_char(&self) -> char {
            match self {
                NestedBlockKind::Curly => '}',
                NestedBlockKind::Parens => ')',
                NestedBlockKind::Square => ']',
                NestedBlockKind::Angle => '>',
            }
        }
    }

    pub enum TextType<I> {
        Comment(I),
        NoComment(I),
    }

    impl<I: ToString> ToString for TextType<I> {
        fn to_string(&self) -> String {
            match self {
                TextType::Comment(i) => i.to_string(),
                TextType::NoComment(i) => i.to_string(),
            }
        }
    }

    #[derive(Debug, Clone, Serialize, Deserialize, Eq, PartialEq)]
    pub enum Chunk<I> {
        Var(I),
        Text(I),
    }
    impl<I> Chunk<I>
    where
        I: Span,
    {
        pub fn stringify(self) -> Chunk<Tw<String>> {
            match self {
                Chunk::Var(var) => Chunk::Var(Tw::new(var.clone(), var.to_string())),
                Chunk::Text(text) => Chunk::Text(Tw::new(text.clone(), text.to_string())),
            }
        }
    }

    impl<I> Chunk<I> {
        pub fn span(&self) -> &I {
            match self {
                Chunk::Var(var) => var,
                Chunk::Text(text) => text,
            }
        }
    }

    impl<I: ToString> Chunk<I> {
        pub fn len(&self) -> usize {
            match self {
                Chunk::Var(var) => {
                    // account for ${}
                    var.to_string().len() + 3
                }
                Chunk::Text(text) => text.to_string().len(),
            }
        }
    }

    #[derive(Clone)]
    pub enum Var<O, P>
    where
        P: VarParser<O>,
    {
        Val(O),
        Var { name: String, parser: P },
    }

    pub trait VarParser<O> {
        fn parse<I: Span>(input: I) -> Result<O, SpaceErr>;
    }

    #[derive(Debug, Clone, Serialize, Deserialize, Eq, PartialEq)]
    pub struct Subst<I> {
        pub chunks: Vec<Chunk<I>>,
        pub trace: Trace,
    }

    impl Subst<Tw<String>> {
        pub fn new(path: &str) -> Result<Self, SpaceErr> {
            let path = result(crate::parse::subst_path(new_span(path)))?;
            Ok(path.stringify())
        }
    }

    impl<I> Subst<I>
    where
        I: Span,
    {
        pub fn stringify(self) -> Subst<Tw<String>> {
            let chunks: Vec<Chunk<Tw<String>>> =
                self.chunks.into_iter().map(|c| c.stringify()).collect();
            Subst {
                chunks,
                trace: self.trace,
            }
        }
    }

    impl<I> ToString for Subst<I>
    where
        I: ToString,
    {
        fn to_string(&self) -> String {
            let mut rtn = String::new();
            for chunk in &self.chunks {
                match chunk {
                    Chunk::Var(var) => {
                        rtn.push_str(format!("${{{}}}", var.to_string()).as_str());
                    }
                    Chunk::Text(text) => {
                        rtn.push_str(text.to_string().as_str());
                    }
                }
            }
            rtn
        }
    }

    impl ToResolved<String> for Subst<Tw<String>> {
        fn to_resolved(self, env: &Env) -> Result<String, SpaceErr> {
            let mut rtn = String::new();
            let mut errs = vec![];
            for chunk in self.chunks {
                match chunk {
                    Chunk::Var(var) => match env.val(var.to_string().as_str()) {
                        Ok(val) => {
                            let val: String = val.clone().try_into()?;
                            rtn.push_str(val.as_str());
                        }
                        Err(err) => {
                            errs.push(ParseErrs::from_range(
                                format!("could not find variable: {}", var.to_string()).as_str(),
                                "not found",
                                var.trace.range,
                                var.trace.extra,
                            ));
                        }
                    },
                    Chunk::Text(text) => {
                        rtn.push_str(text.to_string().as_str());
                    }
                }
            }

            if errs.is_empty() {
                Ok(rtn)
            } else {
                let errs = ParseErrs::fold(errs);
                Err(errs.into())
            }
        }
    }
}

pub mod error {
    use core::str::FromStr;
    use std::collections::HashMap;
    use std::sync::Arc;
    //    use ariadne::Report;
    //    use ariadne::{Label, ReportKind, Source};
    use nom::branch::alt;
    use nom::bytes::complete::tag;
    use nom::character::complete::{
        alpha1, alphanumeric0, alphanumeric1, digit1, multispace0, multispace1, satisfy, space1,
    };
    use nom::combinator::{all_consuming, cut, fail, not, opt, peek, recognize, value};
    use nom::error::{context, ContextError, ErrorKind, ParseError};
    use nom::multi::{many0, many1, separated_list0};
    use nom::sequence::{delimited, pair, preceded, terminated, tuple};
    use nom::{
        AsChar, Compare, Err, IResult, InputLength, InputTake, InputTakeAtPosition, Parser, Slice,
    };
    use nom_supreme::error::{BaseErrorKind, ErrorTree, StackContext};
    use regex::internal::Input;
    use regex::{Error, Regex};

    use cosmic_nom::{len, new_span, span_with_extra, trim, tw, Res, Span};

    use crate::command::direct::CmdKind;
    use crate::command::CommandVar;
    use crate::config::bind::{PipelineStepVar, PipelineStopVar, RouteSelector, WaveDirection};
    use crate::err::report::{Label, Report, ReportKind};
    use crate::err::{ParseErrs, SpaceErr};
    use crate::kind::KindParts;
    use crate::loc::{Layer, PointSeg, PointVar, StarKey, Topic, VarVal, Version};
    use crate::parse::model::{
        BindScope, BindScopeKind, BlockKind, Chunk, DelimitedBlockKind, LexScope, NestedBlockKind,
        PipelineSegmentVar, PipelineVar, RouteScope, Spanned, Subst, TextType,
    };
    use crate::parse::{
        any_block, any_soround_lex_block, camel_case, camel_case_chars,
        camel_case_to_string_matcher, domain, file_chars, filepath_chars, get, lex_child_scopes,
        lex_root_scope, lex_route_selector, lex_scopes, lowercase_alphanumeric, method_kind,
        nospace1, parse_uuid, point_segment_chars, point_var, rec_version, select, set, skewer,
        skewer_case, skewer_chars, subst_path, unwrap_block, variable_name, version_chars,
        version_req_chars, CamelCase, SubstParser,
    };
    use crate::particle::PointKindVar;
    use crate::selector::{
        ExactPointSeg, Hop, KindBaseSelector, KindSelector, LabeledPrimitiveTypeDef,
        MapEntryPattern, MapEntryPatternVar, Pattern, PatternBlockVar, PayloadBlockVar,
        PayloadType2Def, PointSegSelector, SelectorDef, SpecificSelector, SubKindSelector,
        UploadBlock, VersionReq,
    };
    use crate::substance::{
        CallKind, CallVar, CallWithConfigVar, ExtCall, HttpCall, ListPattern, MapPatternVar,
        NumRange, SubstanceFormat, SubstanceKind, SubstancePattern, SubstancePatternVar,
        SubstanceTypePatternDef, SubstanceTypePatternVar,
    };
    use crate::util::{HttpMethodPattern, StringMatcher, ToResolved, ValuePattern};
    use crate::wave::core::cmd::CmdMethod;
    use crate::wave::core::ext::ExtMethod;
    use crate::wave::core::http2::HttpMethod;
    use crate::wave::core::hyp::HypMethod;
    use crate::wave::core::{Method, MethodKind, MethodPattern};
    use crate::{
        ArtifactSubKind, BaseKind, BindConfig, Document, FileSubKind, Kind, Selector, Specific,
        StarSub, Strategy, Surface,
    };

    pub fn result<I: Span, R>(result: Result<(I, R), Err<ErrorTree<I>>>) -> Result<R, SpaceErr> {
        match result {
            Ok((_, e)) => Ok(e),
            Err(err) => Err(find_parse_err(&err)),
        }
    }

    /*
    pub fn just_msg<R, E: From<String>>(
        result: Result<(Span, R), Err<ErrorTree<Span>>>,
    ) -> Result<R, E> {
        match result {
            Ok((_, e)) => Ok(e),
            Err(err) => match find(&err) {
                Ok((message, _)) => Err(E::from(message)),
                Err(err) => Err(E::from(err)),
            },
        }
    }

     */

    fn create_err_report<I: Span>(context: &str, loc: I) -> SpaceErr {
        let mut builder = Report::build(ReportKind::Error, (), 23);

        match NestedBlockKind::error_message(&loc, context) {
            Ok(message) => {
                let builder = builder.with_message(message).with_label(
                    Label::new(loc.location_offset()..loc.location_offset()).with_message(message),
                );
                return ParseErrs::from_report(builder.finish(), loc.extra()).into();
            }
            Err(_) => {}
        }

        let builder = match context {
                "var" => {
                    let f = |input| {preceded(tag("$"),many0(alt((tag("{"),alphanumeric1,tag("-"),tag("_"),multispace1))))(input)};
                    let len = len(f)(loc.clone())+1;
                    builder.with_message("Variables should be lowercase skewer with a leading alphabet character and surrounded by ${} i.e.:'${var-name}' ").with_label(Label::new(loc.location_offset()..loc.location_offset()+len).with_message("Bad Variable Substitution"))
                },
                "assignment:plus" => {
                    builder.with_message("Expecting a preceding '+' (create variable operator)").with_label(Label::new(loc.location_offset()..loc.location_offset()).with_message("expected '+'"))
                }
                "assignment:equals" => {
                    builder.with_message("Expecting a preceding '=' for assignment").with_label(Label::new(loc.location_offset()..loc.location_offset()).with_message("expecting '='"))
                }
                "assignment:value" => {
                    builder.with_message("Expecting a value").with_label(Label::new(loc.location_offset()..loc.location_offset()).with_message("expecting value"))
                }
                "capture-path" => {
                    builder.with_message("Invalid capture path. Legal characters are filesystem characters plus captures $(var=.*) i.e. /users/$(user=.*)").with_label(Label::new(loc.location_offset()..loc.location_offset()).with_message("Illegal capture path"))

                }
                "point" => {
                        builder.with_message("Invalid Point").with_label(Label::new(loc.location_offset()..loc.location_offset()).with_message("Invalid Point"))
                    },

                "resolver-not-available" => {
                    builder.with_message("Var & Working Point resolution are not available in this context").with_label(Label::new(loc.location_offset()..loc.location_offset()+loc.len()).with_message("resolution not available"))
                }
                "var-resolver-not-available" => {
                    builder.with_message("Variable resolution is not available in this context").with_label(Label::new(loc.location_offset()..loc.location_offset()+loc.len()).with_message("var resolution not available"))
                }
                "ctx-resolver-not-available" => {
                    builder.with_message("WorkingPoint resolution is not available in this context").with_label(Label::new(loc.location_offset()..loc.location_offset()+loc.len()).with_message("working point resolution not available"))
                }

                "regex" => {
                    let span = result(nospace1(loc.clone()));
                            match span {
                                Ok(span) => {
                                    match Regex::new(loc.to_string().as_str()) {
                                        Ok(_) => {
                                            builder.with_message("internal parse error: regex error in this expression")
                                        }
                                        Err(err) => {
                                            match err {
                                                Error::Syntax(syntax) => {
                                                    builder.with_message(format!("Regex Syntax Error: '{}'",syntax)).with_label(Label::new(span.location_offset()..span.location_offset()+span.len()).with_message("regex syntax error"))
                                                }
                                                Error::CompiledTooBig(size) => {
                                                    builder.with_message("Regex compiled too big").with_label(Label::new(span.location_offset()..span.location_offset()+span.len()).with_message("regex compiled too big"))
                                                }
                                                Error::__Nonexhaustive => {
                                                    builder.with_message("Regex is nonexhaustive").with_label(Label::new(span.location_offset()..span.location_offset()+span.len()).with_message("non-exhaustive regex"))
                                                }
                                            }
                                        }
                                    }
                                }
                        Err(_) => {
                            builder.with_message("internal parse error: could not identify regex")
                        }
                    }
                },
                "parsed-scopes" => { builder.with_message("expecting a properly formed scope").with_label(Label::new(loc.location_offset()..loc.location_offset()).with_message("not a scope"))},
                "scope" => { builder.with_message("expecting a properly formed scope").with_label(Label::new(loc.location_offset()..loc.location_offset()).with_message("not a scope"))},
                "root-scope:block" => { builder.with_message("expecting root scope block {}").with_label(Label::new(loc.location_offset()..loc.location_offset()).with_message("Expecting Scope Block"))},
                "pipeline:stop:expecting" =>{ builder.with_message("expecting a pipeline stop: point, call, or return ('&')").with_label(Label::new(loc.location_offset()..loc.location_offset()).with_message("Expecting Pipeline Stop"))},
                "pipeline:step" =>{ builder.with_message("expecting a pipeline step ('->', '=>', '-[ Bin ]->', etc...)").with_label(Label::new(loc.location_offset()..loc.location_offset()).with_message("Expecting Pipeline Step"))},
                "pipeline:step:entry" =>{ builder.with_message("expecting a pipeline step entry ('-' or '=') to form a pipeline step i.e. '->' or '=>'").with_label(Label::new(loc.location_offset()..loc.location_offset()).with_message("Expecting Pipeline Entry"))},
                "pipeline:step:exit" =>{ builder.with_message("expecting a pipeline step exit i.e. '->' or '=>'").with_label(Label::new(loc.location_offset()..loc.location_offset()).with_message("Expecting Pipeline Exit"))},
                "pipeline:step:payload" =>{ builder.with_message("Invalid payload filter").with_label(Label::new(loc.location_offset()..loc.location_offset()).with_message("invalid payload filter"))},
                "scope:expect-space-after-pipeline-step" =>{ builder.with_message("expecting a space after selection pipeline step (->)").with_label(Label::new(loc.location_offset()..loc.location_offset()).with_message("Expecting Space"))},
                "scope-selector-name:expect-alphanumeric-leading" => { builder.with_message("expecting a valid scope selector name starting with an alphabetic character").with_label(Label::new(loc.location_offset()..loc.location_offset()).with_message("Expecting Alpha Char"))},
                "scope-selector-name:expect-termination" => { builder.with_message("expecting scope selector to be followed by a space, a filter declaration: '(filter)->' or a sub scope selector: '<SubScope> or subscope terminator '>' '").with_label(Label::new(loc.location_offset()..loc.location_offset()).with_message("Bad Scope Selector Termination"))},
                "scope-selector-version-closing-tag" =>{ builder.with_message("expecting a closing parenthesis for the root version declaration (no spaces allowed) -> i.e. Bind(version=1.0.0)->").with_label(Label::new(loc.location_offset()..loc.location_offset()).with_message("missing closing parenthesis"))}
                "scope-selector-version-missing-kazing"=> { builder.with_message("The version declaration needs a little style.  Try adding a '->' to it.  Make sure there are no spaces between the parenthesis and the -> i.e. Bind(version=1.0.0)->").with_label(Label::new(loc.location_offset()..loc.location_offset()).with_message("missing stylish arrow"))}
                "scope-selector-version" => { builder.with_message("Root config selector requires a version declaration with NO SPACES between the name and the version filter example: Bind(version=1.0.0)->").with_label(Label::new(loc.location_offset()..loc.location_offset()).with_message("bad version declaration"))}
                "scope-selector-name" => { builder.with_message("Expecting an alphanumeric scope selector name. example: Pipeline").with_label(Label::new(loc.location_offset()..loc.location_offset()).with_message("expecting scope selector"))}
                "root-scope-selector-name" => { builder.with_message("Expecting an alphanumeric root scope selector name and version. example: Bind(version=1.0.0)->").with_label(Label::new(loc.location_offset()..loc.location_offset()).with_message("expecting scope selector"))}
                "consume" => { builder.with_message("Expected to be able to consume the entire String")}
                "point:space_segment:dot_dupes" => { builder.with_message("Space Segment cannot have consecutive dots i.e. '..'").with_label(Label::new(loc.location_offset()..loc.location_offset()).with_message("Consecutive dots not allowed"))}
                "point:version:root_not_trailing" =>{ builder.with_message("Root filesystem is the only segment allowed to follow a bundle version i.e. 'space:base:2.0.0-version:/dir/somefile.txt'").with_label(Label::new(loc.location_offset()..loc.location_offset()).with_message("Only root file segment ':/' allowed here"))}
                "point:space_segment_leading" => {builder.with_message("The leading character of a Space segment must be a lowercase letter").with_label(Label::new(loc.location_offset()..loc.location_offset()).with_message("Invalid Leading Character"))}
                "point:space_segment" => {builder.with_message("A Point Space Segment must be all lowercase, alphanumeric with dashes and dots.  It follows Host and Domain name rules i.e. 'localhost', 'mechtron.io'").with_label(Label::new(loc.location_offset()..loc.location_offset()).with_message("Invalid Space Segment"))}
                "point:bad_leading" => {builder.with_message("The leading character must be a lowercase letter (for Base Segments) or a digit (for Version Segments)").with_label(Label::new(loc.location_offset()..loc.location_offset()).with_message("Invalid Leading Character"))}
                "point:base_segment" => {builder.with_message("A Point Base Segment must be 'skewer-case': all lowercase alphanumeric with dashes. The leading character must be a letter.").with_label(Label::new(loc.location_offset()..loc.location_offset()).with_message("Invalid Base Segment Character"))}
                "point:dir_pop" => {builder.with_message("A Point Directory Pop '..'").with_label(Label::new(loc.location_offset()..loc.location_offset()).with_message("Something is Wrong"))}
                "point:dir_segment" => {builder.with_message("A Point Dir Segment follows legal filesystem characters and must end in a '/'").with_label(Label::new(loc.location_offset()..loc.location_offset()).with_message("Illegal Character"))}
                "point:root_filesystem_segment" => {builder.with_message("Root FileSystem ':/'").with_label(Label::new(loc.location_offset()..loc.location_offset()).with_message("Illegal Character"))}
                "point:file_segment" => {builder.with_message("A Point File Segment follows legal filesystem characters").with_label(Label::new(loc.location_offset()..loc.location_offset()).with_message("Illegal Character"))}
                "point:file_or_directory"=> {builder.with_message("A Point File Segment (Files & Directories) follows legal filesystem characters").with_label(Label::new(loc.location_offset()..loc.location_offset()).with_message("Illegal Character"))}
                "point:version_segment" => {builder.with_message("A Version Segment allows all legal SemVer characters").with_label(Label::new(loc.location_offset()..loc.location_offset()).with_message("Illegal Character"))}
                "filter-name" => {builder.with_message("Filter name must be skewer case with leading character").with_label(Label::new(loc.location_offset()..loc.location_offset()).with_message("Invalid filter name"))}
                "kind-base" => {builder.with_message("Invalid Base Kind").with_label(Label::new(loc.location_offset()..loc.location_offset()).with_message("Base Kind not recognized"))}
            "command" => {builder.with_message("Unrecognized Command").with_label(Label::new(loc.location_offset()..loc.location_offset()).with_message("Invalid"))}
                "parsed-scope-selector-kazing" => {builder.with_message("Selector needs some style with the '->' operator either right after the Selector i.e.: 'Pipeline ->' or as part of the filter declaration i.e. 'Pipeline(auth)->'").with_label(Label::new(loc.location_offset()..loc.location_offset()).with_message("Missing or Invalid Kazing Operator( -> )"))}
                "variable" => {
                        builder.with_message("variable name must be alphanumeric lowercase, dashes and dots.  Variables are preceded by the '$' operator and must be sorounded by curly brackets ${env.valid-variable-name}")
                    },
                "variable:close" => {
                    builder.with_message("variable name must be alphanumeric lowercase, dashes and dots.  Variables are preceded by the '$' operator and must be sorounded by curly brackets with no spaces ${env.valid-variable-name}").with_label(Label::new(loc.location_offset()..loc.location_offset()).with_message("Bad Variable Substitution"))
                },

                "child_perms" => {
                        builder.with_message("expecting child permissions form csd (Create, Select, Delete) uppercase indicates set permission (CSD==full permission, csd==no permission)")
                    },
                    "particle_perms" => {
                        builder.with_message("expecting particle permissions form rwx (Read, Write, Execute) uppercase indicates set permission (RWX==full permission, rwx==no permission)")
                    },
                    "permissions" => {
                        builder.with_message("expecting permissions form 'csd-rwx' (Create,Select,Delete)-(Read,Write,Execute) uppercase indicates set permission (CSD-RWX==full permission, csd-rwx==no permission)")
                    }
                    "permissions_mask" => {
                        builder.with_message("expecting permissions mask symbol '+' for 'Or' mask and '&' for 'And' mask. Example:  &csd-RwX removes ----R-X from current permission")
                    }
                    "privilege" => {
                        builder.with_message("privilege name must be '*' for 'full' privileges or an alphanumeric lowercase, dashes and colons i.e. 'props:email:read'")
                    },
                    "access_grant:perm" => {
                        builder.with_message("expecting permissions mask symbol '+' for 'Or' mask and '&' for 'And' mask. Example:  &csd-RwX removes ----R-X from current permission")
                    },
                    "access_grant:priv" => {
                        builder.with_message("privilege name must be '*' for 'full' privileges or an alphanumeric lowercase, dashes and colons i.e. 'props:email:read'")
                    },
                    "access_grant:on" => {
                        builder.with_message("expecting grant 'on' i.e.: 'grant perm +cSd+RwX on localhost:app:** to localhost:app:users:**<User>'")
                    },
                    "access_grant:to" => {
                        builder.with_message("expecting grant 'to' i.e.: 'grant perm +cSd+RwX on localhost:app:** to localhost:app:users:**<User>'")
                    },
                    "point-subst-brute-force" => {
                        builder.with_message("not expecting variables or working point context '.'/'..' in this point")
                    },
                    "access_grant_kind" => {
                        builder.with_message("expecting access grant kind ['super','perm','priv']")
                    },

                    what => {
                        builder.with_message(format!("internal parser error: cannot determine an error message for parse context: {}",what))
                    }
                };

        //            let source = String::from_utf8(loc.get_line_beginning().to_vec() ).unwrap_or("could not parse utf8 of original source".to_string() );
        ParseErrs::from_report(builder.finish(), loc.extra()).into()
    }
    pub fn find_parse_err<I: Span>(err: &Err<ErrorTree<I>>) -> SpaceErr {
        match err {
            Err::Incomplete(_) => "internal parser error: Incomplete".into(),
            Err::Error(err) => find_tree(err),
            Err::Failure(err) => find_tree(err),
        }
    }

    pub enum ErrFind {
        Context(String),
        Message(String),
    }

    pub fn find_tree<I: Span>(err: &ErrorTree<I>) -> SpaceErr {
        match err {
            ErrorTree::Stack { base, contexts } => {
                let (span, context) = contexts.first().unwrap();
                match context {
                        StackContext::Context(context) => {
                            create_err_report(*context, span.clone())
                        }
                        _ => "internal parser error: could not find a parse context in order to generate a useful error message".into()
                    }
            }
            ErrorTree::Base { location, kind } => create_err_report("eof", location.clone()),
            ErrorTree::Alt(alts) => {
                for alt in alts {
                    return find_tree(alt);
                }

                "internal parser error: ErrorTree::Alt could not find a suitable context error in the various alts".into()
            }
        }
    }

    pub fn first_context<I: Span>(
        orig: Err<ErrorTree<I>>,
    ) -> Result<(String, Err<ErrorTree<I>>), ()> {
        match &orig {
            Err::Error(err) => match err {
                ErrorTree::Stack { base, contexts } => {
                    let (_, context) = contexts.first().unwrap();
                    match context {
                        StackContext::Context(context) => Ok((context.to_string(), orig)),
                        _ => Err(()),
                    }
                }
                _ => Err(()),
            },
            _ => Err(()),
        }
    }
}

fn inclusive_any_segment<I: Span>(input: I) -> Res<I, PointSegSelector> {
    alt((tag("+*"), tag("ROOT+*")))(input).map(|(next, _)| (next, PointSegSelector::InclusiveAny))
}

fn inclusive_recursive_segment<I: Span>(input: I) -> Res<I, PointSegSelector> {
    alt((tag("+**"), tag("ROOT+**")))(input)
        .map(|(next, _)| (next, PointSegSelector::InclusiveRecursive))
}

fn any_segment<I: Span>(input: I) -> Res<I, PointSegSelector> {
    tag("*")(input).map(|(next, _)| (next, PointSegSelector::Any))
}

fn recursive_segment<I: Span>(input: I) -> Res<I, PointSegSelector> {
    tag("**")(input).map(|(next, _)| (next, PointSegSelector::Recursive))
}

fn exact_space_segment<I: Span>(input: I) -> Res<I, PointSegSelector> {
    point_segment_chars(input).map(|(next, segment)| {
        (
            next,
            PointSegSelector::Exact(ExactPointSeg::PointSeg(PointSeg::Space(
                segment.to_string(),
            ))),
        )
    })
}

fn exact_base_segment<I: Span>(input: I) -> Res<I, PointSegSelector> {
    point_segment_chars(input).map(|(next, segment)| {
        (
            next,
            PointSegSelector::Exact(ExactPointSeg::PointSeg(PointSeg::Base(segment.to_string()))),
        )
    })
}

fn exact_file_segment<I: Span>(input: I) -> Res<I, PointSegSelector> {
    file_chars(input).map(|(next, segment)| {
        (
            next,
            PointSegSelector::Exact(ExactPointSeg::PointSeg(PointSeg::File(segment.to_string()))),
        )
    })
}

fn exact_dir_segment<I: Span>(input: I) -> Res<I, PointSegSelector> {
    file_chars(input).map(|(next, segment)| {
        (
            next,
            PointSegSelector::Exact(ExactPointSeg::PointSeg(PointSeg::Dir(segment.to_string()))),
        )
    })
}

pub fn parse_version_chars_str<I: Span, O: FromStr>(input: I) -> Res<I, O> {
    let (next, rtn) = recognize(version_chars)(input)?;
    match O::from_str(rtn.to_string().as_str()) {
        Ok(rtn) => Ok((next, rtn)),
        Err(err) => Err(nom::Err::Error(ErrorTree::from_error_kind(
            next,
            ErrorKind::Fail,
        ))),
    }
}

fn exact_version_segment<I: Span>(input: I) -> Res<I, PointSegSelector> {
    version_req(input).map(|(next, version_req)| (next, PointSegSelector::Version(version_req)))
}

fn version_req_segment<I: Span>(input: I) -> Res<I, PointSegSelector> {
    delimited(tag("("), version_req, tag(")"))(input)
        .map(|(next, version_req)| (next, PointSegSelector::Version(version_req)))
}

pub fn point_segment_selector<I: Span>(input: I) -> Res<I, PointSegSelector> {
    alt((
        inclusive_recursive_segment,
        inclusive_any_segment,
        recursive_segment,
        any_segment,
        exact_space_segment,
    ))(input)
}

fn base_segment<I: Span>(input: I) -> Res<I, PointSegSelector> {
    alt((recursive_segment, any_segment, exact_base_segment))(input)
}

fn file_segment<I: Span>(input: I) -> Res<I, PointSegSelector> {
    alt((recursive_segment, any_segment, exact_file_segment))(input)
}

fn dir_segment<I: Span>(input: I) -> Res<I, PointSegSelector> {
    terminated(
        alt((recursive_segment, any_segment, exact_dir_segment)),
        tag("/"),
    )(input)
}

fn dir_segment_meat<I: Span>(input: I) -> Res<I, PointSegSelector> {
    alt((recursive_segment, any_segment, exact_dir_segment))(input)
}

fn version_segment<I: Span>(input: I) -> Res<I, PointSegSelector> {
    alt((
        recursive_segment,
        any_segment,
        exact_version_segment,
        version_req_segment,
    ))(input)
}

/*
pub fn pattern<'r, O, E: ParseError<&'r str>, V>(
    mut value: V,
) -> impl FnMut(&'r str) -> IResult<&str, Pattern<O>, E>
where
    V: Parser<&'r str, O, E>,
{
    move |input: &str| {
        let x: Res<Span, Span> = tag("*")(input);
        match x {
            Ok((next, _)) => Ok((next, Pattern::Any)),
            Err(_) => {
                let (next, p) = value.parse(input)?;
                let pattern = Pattern::Exact(p);
                Ok((next, pattern))
            }
        }
    }
}

 */
pub fn parse_star_key<I: Span>(input: I) -> Res<I, StarKey> {
    let (next, (_, constelation, _, name, index)) = context(
        "star",
        tuple((
            tag("STAR::"),
            lowercase_alphanumeric,
            tag(":"),
            lowercase_alphanumeric,
            delimited(tag("["), digit1, tag("]")),
        )),
    )(input.clone())?;
    let constelation = constelation.to_string();
    let name = name.to_string();
    let index = match index.to_string().parse::<u16>() {
        Ok(index) => index,
        Err(err) => {
            return Err(nom::Err::Failure(ErrorTree::from_error_kind(
                input,
                ErrorKind::Digit,
            )))
        }
    };

    Ok((
        next,
        StarKey {
            constellation: constelation,
            name,
            index,
        },
    ))
}

pub fn pattern<I: Span, O, E: ParseError<I>, V>(
    mut value: V,
) -> impl FnMut(I) -> IResult<I, Pattern<O>, E>
where
    V: Parser<I, O, E>,
{
    move |input: I| {
        let x: Res<I, I> = tag("*")(input.clone());
        match x {
            Ok((next, _)) => Ok((next, Pattern::Any)),
            Err(_) => {
                let (next, p) = value.parse(input)?;
                let pattern = Pattern::Exact(p);
                Ok((next, pattern))
            }
        }
    }
}

/*
pub fn context<I: Clone, E: ContextError<I>, F, O>(
    context: &'static str,
    mut f: F,
) -> impl FnMut(I) -> IResult<I, O, E>
    where
        F: Parser<I, O, E>,
{
    move |i: I| match f.parse(i.clone()) {
        Ok(o) => Ok(o),
        Err(Err::Incomplete(i)) => Err(Err::Incomplete(i)),
        Err(Err::Error(e)) => Err(Err::Error(E::add_context(i, context, e))),
        Err(Err::Failure(e)) => Err(Err::Failure(E::add_context(i, context, e))),
    }
}

 */
pub fn value_pattern<I: Span, O, E: ParseError<I>, F>(
    mut f: F,
) -> impl FnMut(I) -> IResult<I, ValuePattern<O>, E>
where
    I: InputLength + InputTake + Compare<&'static str>,
    F: Parser<I, O, E>,
    E: nom::error::ContextError<I>,
{
    move |input: I| match tag::<&'static str, I, E>("*")(input.clone()) {
        Ok((next, _)) => Ok((next, ValuePattern::Any)),
        Err(err) => f
            .parse(input.clone())
            .map(|(next, res)| (next, ValuePattern::Pattern(res))),
    }
}
/*
pub fn value_pattern<E,F,O>(
    mut f: F
) -> impl Fn(&str) -> IResult<&str, ValuePattern<O>, E>
where F: Parser<&'static str,O,E>, E: ContextError<&'static str> {
    move |input: &str| match tag::<&str,&'static str,ErrorTree<&'static str>>("*")(input) {
        Ok((next, _)) => Ok((next, ValuePattern::Any)),
        Err(err) => {
            match f.parse(input.clone()) {
                Ok((input,output)) => {Ok((input,ValuePattern::Pattern(output)))}
                Err(Err::Incomplete(i)) => Err(Err::Incomplete(i)),
                Err(Err::Error(e)) => Err(Err::Error(E::add_context(input.clone(), "value_pattern", e))),
                Err(Err::Failure(e)) => Err(Err::Failure(E::add_context(input.clone(), "value_pattern", e))),
            }
        }
    }
}

 */

/*
pub fn value_pattern<P>(
    parse: fn<I:Span>(input: Span) -> Res<Span, P>,
) -> impl Fn(&str) -> Res<Span, ValuePattern<P>> {
    move |input: &str| match tag::<&str, &str, VerboseError<&str>>("*")(input) {
        Ok((next, _)) => Ok((next, ValuePattern::Any)),
        Err(_) => {
            let (next, p) = parse(input)?;
            let pattern = ValuePattern::Pattern(p);
            Ok((next, pattern))
        }
    }
}
 */

pub fn version_req<I: Span>(input: I) -> Res<I, VersionReq> {
    let (next, version) = version_req_chars(input.clone())?;
    let version = version.to_string();
    let str_input = version.as_str();
    let rtn = semver::VersionReq::parse(str_input);

    match rtn {
        Ok(version) => Ok((next, VersionReq { version })),
        Err(err) => {
            let tree = Err::Error(ErrorTree::from_error_kind(input, ErrorKind::Fail));
            Err(tree)
        }
    }
}

fn rec_domain<I: Span>(input: I) -> Res<I, I> {
    recognize(tuple((
        many1(terminated(skewer_chars, tag("."))),
        skewer_chars,
    )))(input)
}

// can be a hostname or domain name
fn space<I: Span>(input: I) -> Res<I, I> {
    recognize(alt((skewer_chars, rec_domain)))(input)
}

pub fn specific_selector<I: Span>(input: I) -> Res<I, SpecificSelector> {
    tuple((
        pattern(domain),
        tag(":"),
        pattern(domain),
        tag(":"),
        pattern(skewer_case),
        tag(":"),
        pattern(skewer_case),
        tag(":"),
        delimited(tag("("), version_req, tag(")")),
    ))(input)
    .map(
        |(next, (provider, _, vendor, _, product, _, variant, _, version))| {
            let specific = SpecificSelector {
                provider,
                vendor,
                product,
                variant,
                version,
            };
            (next, specific)
        },
    )
}

pub fn rec_domain_pattern<I: Span>(input: I) -> Res<I, Pattern<I>> {
    pattern(rec_domain)(input)
}
pub fn rec_skewer_pattern<I: Span>(input: I) -> Res<I, Pattern<I>> {
    pattern(skewer_chars)(input)
}

pub fn specific_version_req<I: Span>(input: I) -> Res<I, VersionReq> {
    delimited(tag("("), version_req, tag(")"))(input)
}

#[derive(Clone)]
pub struct SkewerPatternParser();
impl SubstParser<Pattern<String>> for SkewerPatternParser {
    fn parse_span<I: Span>(&self, span: I) -> Res<I, Pattern<String>> {
        let (next, pattern) = rec_skewer_pattern(span)?;
        let pattern = pattern.to_string_version();
        Ok((next, pattern))
    }
}

#[derive(Clone)]
pub struct DomainPatternParser();
impl SubstParser<Pattern<String>> for DomainPatternParser {
    fn parse_span<I: Span>(&self, span: I) -> Res<I, Pattern<String>> {
        let (next, pattern) = rec_domain_pattern(span)?;
        let pattern = pattern.to_string_version();
        Ok((next, pattern))
    }
}

pub fn kind<I: Span>(input: I) -> Res<I, Kind> {
    let (next, base) = kind_base(input.clone())?;
    unwrap_block(
        BlockKind::Nested(NestedBlockKind::Angle),
        resolve_kind(base),
    )(next)
}

pub fn rec_kind<I: Span>(input: I) -> Res<I, I> {
    recognize(kind_parts)(input)
}

pub fn kind_lex<I: Span>(input: I) -> Res<I, KindLex> {
    tuple((
        camel_case,
        opt(delimited(
            tag("<"),
            tuple((camel_case, opt(delimited(tag("<"), specific, tag(">"))))),
            tag(">"),
        )),
    ))(input)
    .map(|(next, (kind, rest))| {
        let mut rtn = KindLex {
            base: kind,
            sub: Option::None,
            specific: Option::None,
        };

        match rest {
            Some((sub, specific)) => {
                rtn.sub = Option::Some(sub);
                match specific {
                    Some(specific) => {
                        rtn.specific = Option::Some(specific);
                    }
                    None => {}
                }
            }
            None => {}
        }

        (next, rtn)
    })
}

pub fn kind_parts<I: Span>(input: I) -> Res<I, KindParts> {
    tuple((
        kind_base,
        opt(delimited(
            tag("<"),
            tuple((camel_case, opt(delimited(tag("<"), specific, tag(">"))))),
            tag(">"),
        )),
    ))(input)
    .map(|(next, (base, rest))| {
        let mut rtn = KindParts {
            base,
            sub: Option::None,
            specific: Option::None,
        };

        match rest {
            Some((sub, specific)) => {
                rtn.sub = Option::Some(sub);
                match specific {
                    Some(specific) => {
                        rtn.specific = Option::Some(specific);
                    }
                    None => {}
                }
            }
            None => {}
        }

        (next, rtn)
    })
}

pub fn delim_kind<I: Span>(input: I) -> Res<I, Kind> {
    delimited(tag("<"), kind, tag(">"))(input)
}

pub fn delim_kind_lex<I: Span>(input: I) -> Res<I, KindLex> {
    delimited(tag("<"), kind_lex, tag(">"))(input)
}

pub fn delim_kind_parts<I: Span>(input: I) -> Res<I, KindParts> {
    delimited(tag("<"), kind_parts, tag(">"))(input)
}

pub fn consume_kind<I: Span>(input: I) -> Result<KindParts, SpaceErr> {
    let (_, kind_parts) = all_consuming(kind_parts)(input)?;

    Ok(kind_parts.try_into()?)
}

pub fn to_string<I: Span, F>(mut f: F) -> impl FnMut(I) -> Res<I, String>
where
    F: FnMut(I) -> Res<I, I> + Copy,
{
    move |input: I| {
        f.parse(input)
            .map(|(next, output)| (next, output.to_string()))
    }
}

pub fn sub_kind_selector<I: Span>(input: I) -> Res<I, SubKindSelector> {
    pattern(camel_case)(input).map(|(next, selector)| match selector {
        Pattern::Any => (next, Pattern::Any),
        Pattern::Exact(sub) => (next, Pattern::Exact(Some(sub))),
    })
}

pub fn kind_base<I: Span>(input: I) -> Res<I, BaseKind> {
    let (next, kind) = context("kind-base", camel_case)(input.clone())?;

    match BaseKind::try_from(kind) {
        Ok(kind) => Ok((next, kind)),
        Err(err) => {
            let err = ErrorTree::from_error_kind(input.clone(), ErrorKind::Fail);
            Err(nom::Err::Error(ErrorTree::add_context(
                input,
                "kind-base",
                err,
            )))
        }
    }
}

pub fn resolve_kind<I: Span>(base: BaseKind) -> impl FnMut(I) -> Res<I, Kind> {
    move |input: I| {
        let (next, sub) = context("kind-sub", camel_case)(input.clone())?;
        match base {
            BaseKind::Database => match sub.as_str() {
                "Relational" => {
                    let (next, specific) =
                        context("specific", delimited(tag("<"), specific, tag(">")))(next)?;
                    Ok((next, Kind::Database(DatabaseSubKind::Relational(specific))))
                }
                _ => {
                    let err = ErrorTree::from_error_kind(input.clone(), ErrorKind::Fail);
                    Err(nom::Err::Error(ErrorTree::add_context(
                        input,
                        "kind-sub:not-found",
                        err,
                    )))
                }
            },
            BaseKind::UserBase => match sub.as_str() {
                "OAuth" => {
                    let (next, specific) =
                        context("specific", delimited(tag("<"), specific, tag(">")))(next)?;
                    Ok((next, Kind::UserBase(UserBaseSubKind::OAuth(specific))))
                }
                _ => {
                    let err = ErrorTree::from_error_kind(input.clone(), ErrorKind::Fail);
                    Err(nom::Err::Error(ErrorTree::add_context(
                        input,
                        "kind-sub:not-found",
                        err,
                    )))
                }
            },
            BaseKind::Native => match NativeSub::from_str(sub.as_str()) {
                Ok(sub) => Ok((next, Kind::Native(sub))),
                Err(err) => {
                    let err = ErrorTree::from_error_kind(input.clone(), ErrorKind::Fail);
                    Err(nom::Err::Error(ErrorTree::add_context(
                        input,
                        "kind-sub:not-accepted",
                        err,
                    )))
                }
            },
            BaseKind::Artifact => match ArtifactSubKind::from_str(sub.as_str()) {
                Ok(sub) => Ok((next, Kind::Artifact(sub))),
                Err(err) => {
                    let err = ErrorTree::from_error_kind(input.clone(), ErrorKind::Fail);
                    Err(nom::Err::Error(ErrorTree::add_context(
                        input,
                        "kind-sub:not-accepted",
                        err,
                    )))
                }
            },
            BaseKind::Star => match StarSub::from_str(sub.as_str()) {
                Ok(sub) => Ok((next, Kind::Star(sub))),
                Err(err) => {
                    let err = ErrorTree::from_error_kind(input.clone(), ErrorKind::Fail);
                    Err(nom::Err::Error(ErrorTree::add_context(
                        input,
                        "kind-sub:not-accepted",
                        err,
                    )))
                }
            },
            BaseKind::File => match FileSubKind::from_str(sub.as_str()) {
                Ok(sub) => Ok((next, Kind::File(sub))),
                Err(err) => {
                    let err = ErrorTree::from_error_kind(input.clone(), ErrorKind::Fail);
                    Err(nom::Err::Error(ErrorTree::add_context(
                        input,
                        "kind-sub:not-accepted",
                        err,
                    )))
                }
            },
            BaseKind::Root => Ok((next, Kind::Root)),
            BaseKind::Space => Ok((next, Kind::Space)),
            BaseKind::Base => Ok((next, Kind::Base)),
            BaseKind::User => Ok((next, Kind::User)),
            BaseKind::App => Ok((next, Kind::App)),
            BaseKind::Mechtron => Ok((next, Kind::Mechtron)),
            BaseKind::FileSystem => Ok((next, Kind::FileSystem)),
            BaseKind::BundleSeries => Ok((next, Kind::BundleSeries)),
            BaseKind::Bundle => Ok((next, Kind::Bundle)),
            BaseKind::Control => Ok((next, Kind::Control)),
            BaseKind::Portal => Ok((next, Kind::Portal)),
            BaseKind::Repo => Ok((next, Kind::Repo)),
            BaseKind::Driver => Ok((next, Kind::Driver)),
            BaseKind::Global => Ok((next, Kind::Global)),
            BaseKind::Host => Ok((next, Kind::Host)),
            BaseKind::Guest => Ok((next, Kind::Guest)),
        }
    }
}

pub fn kind_base_selector<I: Span>(input: I) -> Res<I, KindBaseSelector> {
    pattern(kind_base)(input)
}

pub fn kind_selector<I: Span>(input: I) -> Res<I, KindSelector> {
    delimited(
        tag("<"),
        tuple((
            kind_base_selector,
            opt(delimited(
                tag("<"),
                tuple((
                    sub_kind_selector,
                    opt(delimited(
                        tag("<"),
                        value_pattern(specific_selector),
                        tag(">"),
                    )),
                )),
                tag(">"),
            )),
        )),
        tag(">"),
    )(input)
    .map(|(next, (kind, sub_kind_and_specific))| {
        let (sub_kind, specific) = match sub_kind_and_specific {
            None => (Pattern::Any, ValuePattern::Any),
            Some((kind, specific)) => (
                kind,
                match specific {
                    None => ValuePattern::Any,
                    Some(specific) => specific,
                },
            ),
        };

        let tks = KindSelector {
            base: kind,
            sub: sub_kind,
            specific,
        };

        (next, tks)
    })
}

fn space_hop<I: Span>(input: I) -> Res<I, Hop> {
    tuple((point_segment_selector, opt(kind_selector), opt(tag("+"))))(input).map(
        |(next, (segment_selector, kind_selector, inclusive))| {
            let kind_selector = match kind_selector {
                None => KindSelector::any(),
                Some(tks) => tks,
            };
            let inclusive = inclusive.is_some();
            (
                next,
                Hop {
                    inclusive,
                    segment_selector,
                    kind_selector,
                },
            )
        },
    )
}

fn base_hop<I: Span>(input: I) -> Res<I, Hop> {
    tuple((base_segment, opt(kind_selector), opt(tag("+"))))(input).map(
        |(next, (segment, tks, inclusive))| {
            let tks = match tks {
                None => KindSelector::any(),
                Some(tks) => tks,
            };
            let inclusive = inclusive.is_some();
            (
                next,
                Hop {
                    inclusive,
                    segment_selector: segment,
                    kind_selector: tks,
                },
            )
        },
    )
}

fn file_hop<I: Span>(input: I) -> Res<I, Hop> {
    tuple((file_segment, opt(tag("+"))))(input).map(|(next, (segment, inclusive))| {
        let tks = KindSelector {
            base: Pattern::Exact(BaseKind::File),
            sub: Pattern::Any,
            specific: ValuePattern::Any,
        };
        let inclusive = inclusive.is_some();
        (
            next,
            Hop {
                inclusive,
                segment_selector: segment,
                kind_selector: tks,
            },
        )
    })
}

fn dir_hop<I: Span>(input: I) -> Res<I, Hop> {
    tuple((dir_segment, opt(tag("+"))))(input).map(|(next, (segment, inclusive))| {
        let tks = KindSelector::any();
        let inclusive = inclusive.is_some();
        (
            next,
            Hop {
                inclusive,
                segment_selector: segment,
                kind_selector: tks,
            },
        )
    })
}

fn version_hop<I: Span>(input: I) -> Res<I, Hop> {
    tuple((version_segment, opt(kind_selector), opt(tag("+"))))(input).map(
        |(next, (segment, tks, inclusive))| {
            let tks = match tks {
                None => KindSelector::any(),
                Some(tks) => tks,
            };
            let inclusive = inclusive.is_some();
            (
                next,
                Hop {
                    inclusive,
                    segment_selector: segment,
                    kind_selector: tks,
                },
            )
        },
    )
}

pub fn point_selector<I: Span>(input: I) -> Res<I, Selector> {
    context(
        "point_kind_pattern",
        tuple((
            space_hop,
            many0(preceded(tag(":"), base_hop)),
            opt(preceded(tag(":"), version_hop)),
            opt(preceded(tag(":/"), tuple((many0(dir_hop), opt(file_hop))))),
        )),
    )(input)
    .map(
        |(next, (space_hop, base_hops, version_hop, filesystem_hops))| {
            let mut hops = vec![];
            hops.push(space_hop);
            for base_hop in base_hops {
                hops.push(base_hop);
            }
            if let Option::Some(version_hop) = version_hop {
                hops.push(version_hop);
            }
            if let Some((dir_hops, file_hop)) = filesystem_hops {
                // first push the filesystem root
                hops.push(Hop {
                    inclusive: false,
                    segment_selector: PointSegSelector::Exact(ExactPointSeg::PointSeg(
                        PointSeg::FilesystemRootDir,
                    )),
                    kind_selector: KindSelector {
                        base: Pattern::Exact(BaseKind::File),
                        sub: Pattern::Any,
                        specific: ValuePattern::Any,
                    },
                });
                for dir_hop in dir_hops {
                    hops.push(dir_hop);
                }
                if let Some(file_hop) = file_hop {
                    hops.push(file_hop);
                }
            }

            let rtn = Selector { hops };

            (next, rtn)
        },
    )
}

pub fn point_and_kind<I: Span>(input: I) -> Res<I, PointKindVar> {
    tuple((point_var, kind))(input)
        .map(|(next, (point, kind))| (next, PointKindVar { point, kind }))
}

/*
fn version_req<I:Span>(input: Span) -> Res<Span, VersionReq> {
    let str_input = *input.fragment();
    let rtn:IResult<&str,VersionReq,ErrorTree<&str>> = parse_from_str(version_req_chars).parse(str_input);

    match rtn {
        Ok((next,version_req)) => {
            Ok((span(next), version_req))
        }
        Err(err) => {
            let tree = Err::Error(ErrorTree::from_error_kind(input, ErrorKind::Fail));
            Err(tree)
        }
    }
}

 */

pub fn version<I: Span>(input: I) -> Res<I, Version> {
    let (next, version) = rec_version(input.clone())?;
    let version = version.to_string();
    let str_input = version.as_str();
    let rtn = semver::Version::parse(str_input);

    match rtn {
        Ok(version) => Ok((next, Version { version })),
        Err(err) => {
            let tree = Err::Error(ErrorTree::from_error_kind(input, ErrorKind::Fail));
            Err(tree)
        }
    }
}

pub fn specific<I: Span>(input: I) -> Res<I, Specific> {
    tuple((
        domain,
        tag(":"),
        domain,
        tag(":"),
        skewer_case,
        tag(":"),
        skewer_case,
        tag(":"),
        version,
    ))(input)
    .map(
        |(next, (provider, _, vendor, _, product, _, variant, _, version))| {
            let specific = Specific {
                provider,
                vendor,
                product,
                variant,
                version,
            };
            (next, specific)
        },
    )
}
//}

pub fn args<T>(i: T) -> Res<T, T>
where
    T: InputTakeAtPosition + nom::InputLength,
    <T as InputTakeAtPosition>::Item: AsChar,
{
    i.split_at_position1_complete(
        |item| {
            let char_item = item.as_char();
            !(char_item == '-')
                && !(char_item == '"')
                && !(char_item == '_')
                && !(char_item == '{')
                && !(char_item == '}')
                && !(char_item == '(')
                && !(char_item == ')')
                && !(char_item == '[')
                && !(char_item == ']')
                && !(char_item == ' ')
                && !(char_item == '\n')
                && !(char_item == '\t')
                && !(char_item == '\r')
                && !(char_item == '\'')
                && !((char_item.is_alphanumeric()) || char_item.is_dec_digit())
        },
        ErrorKind::AlphaNumeric,
    )
}

pub fn skewer<T>(i: T) -> Res<T, T>
where
    T: InputTakeAtPosition + nom::InputLength,
    <T as InputTakeAtPosition>::Item: AsChar,
{
    i.split_at_position1_complete(
        |item| {
            let char_item = item.as_char();
            !(char_item == '-')
                && !((char_item.is_alpha() && char_item.is_lowercase()) || char_item.is_dec_digit())
        },
        ErrorKind::AlphaNumeric,
    )
}

pub fn skewer_or_snake<T>(i: T) -> Res<T, T>
where
    T: InputTakeAtPosition + nom::InputLength,
    <T as InputTakeAtPosition>::Item: AsChar,
{
    i.split_at_position1_complete(
        |item| {
            let char_item = item.as_char();
            !(char_item == '-')
                && !(char_item == '_')
                && !((char_item.is_alpha() && char_item.is_lowercase()) || char_item.is_dec_digit())
        },
        ErrorKind::AlphaNumeric,
    )
}

pub fn not_quote<T>(i: T) -> Res<T, T>
where
    T: InputTakeAtPosition + nom::InputLength,
    <T as InputTakeAtPosition>::Item: AsChar,
{
    i.split_at_position1_complete(
        |item| {
            let char_item = item.as_char();
            (char_item == '"')
        },
        ErrorKind::AlphaNumeric,
    )
}

pub fn filename<T>(i: T) -> Res<T, T>
where
    T: InputTakeAtPosition + nom::InputLength,
    <T as InputTakeAtPosition>::Item: AsChar,
{
    i.split_at_position1_complete(
        |item| {
            let char_item = item.as_char();
            !(char_item == '-') && !(char_item.is_alpha() || char_item.is_dec_digit())
        },
        ErrorKind::AlphaNumeric,
    )
}

pub fn primitive_def<I: Span>(input: I) -> Res<I, PayloadType2Def<PointVar>> {
    tuple((
        payload,
        opt(preceded(tag("~"), opt(format))),
        opt(preceded(tag("~"), call_with_config)),
    ))(input)
    .map(|(next, (primitive, format, verifier))| {
        (
            next,
            PayloadType2Def {
                primitive,
                format: match format {
                    Some(Some(format)) => Some(format),
                    _ => Option::None,
                },
                verifier,
            },
        )
    })
}

pub fn payload<I: Span>(input: I) -> Res<I, SubstanceKind> {
    parse_camel_case_str(input)
}

pub fn consume_primitive_def<I: Span>(input: I) -> Res<I, PayloadType2Def<PointVar>> {
    all_consuming(primitive_def)(input)
}

pub fn call_with_config<I: Span>(input: I) -> Res<I, CallWithConfigVar> {
    tuple((call, opt(preceded(tag("+"), point_var))))(input)
        .map(|(next, (call, config))| (next, CallWithConfigVar { call, config }))
}

pub fn parse_alpha1_str<I: Span, O: FromStr>(input: I) -> Res<I, O> {
    let (next, rtn) = recognize(alpha1)(input)?;
    match O::from_str(rtn.to_string().as_str()) {
        Ok(rtn) => Ok((next, rtn)),
        Err(err) => Err(nom::Err::Error(ErrorTree::from_error_kind(
            next,
            ErrorKind::Fail,
        ))),
    }
}

pub fn rc_command<I: Span>(input: I) -> Res<I, CmdKind> {
    parse_alpha1_str(input)
}

pub fn ext_call<I: Span>(input: I) -> Res<I, CallKind> {
    tuple((
        delimited(tag("Ext<"), ext_method, tag(">")),
        opt(subst_path),
    ))(input)
    .map(|(next, (method, path))| {
        let path = match path {
            None => subst(filepath_chars)(new_span("/")).unwrap().1.stringify(),
            Some(path) => path.stringify(),
        };
        (next, CallKind::Ext(ExtCall::new(method, path)))
    })
}

pub fn http_call<I: Span>(input: I) -> Res<I, CallKind> {
    tuple((
        delimited(tag("Http<"), http_method, tag(">")),
        opt(subst_path),
    ))(input)
    .map(|(next, (method, path))| {
        let path = match path {
            None => subst(filepath_chars)(new_span("/")).unwrap().1.stringify(),
            Some(path) => path.stringify(),
        };
        (next, CallKind::Http(HttpCall::new(method, path)))
    })
}

pub fn call_kind<I: Span>(input: I) -> Res<I, CallKind> {
    alt((ext_call, http_call))(input)
}

pub fn call<I: Span>(input: I) -> Res<I, CallVar> {
    tuple((point_var, preceded(tag("^"), call_kind)))(input)
        .map(|(next, (point, kind))| (next, CallVar { point, kind }))
}

pub fn consume_call<I: Span>(input: I) -> Res<I, CallVar> {
    all_consuming(call)(input)
}

pub fn labeled_primitive_def<I: Span>(input: I) -> Res<I, LabeledPrimitiveTypeDef<PointVar>> {
    tuple((skewer, delimited(tag("<"), primitive_def, tag(">"))))(input).map(
        |(next, (label, primitive_def))| {
            let labeled_def = LabeledPrimitiveTypeDef {
                label: label.to_string(),
                def: primitive_def,
            };
            (next, labeled_def)
        },
    )
}

pub fn digit_range<I: Span>(input: I) -> Res<I, NumRange> {
    tuple((digit1, tag("-"), digit1))(input).map(|(next, (min, _, max))| {
        let min: usize = usize::from_str(min.to_string().as_str()).expect("usize");
        let max: usize = usize::from_str(max.to_string().as_str()).expect("usize");
        let range = NumRange::MinMax { min, max };

        (next, range)
    })
}

pub fn exact_range<I: Span>(input: I) -> Res<I, NumRange> {
    digit1(input).map(|(next, exact)| {
        (
            next,
            NumRange::Exact(
                usize::from_str(exact.to_string().as_str())
                    .expect("expect to be able to change digit string into usize"),
            ),
        )
    })
}

pub fn range<I: Span>(input: I) -> Res<I, NumRange> {
    delimited(
        multispace0,
        opt(alt((digit_range, exact_range))),
        multispace0,
    )(input)
    .map(|(next, range)| {
        let range = match range {
            Some(range) => range,
            None => NumRange::Any,
        };
        (next, range)
    })
}

pub fn primitive_data_struct<I: Span>(input: I) -> Res<I, SubstanceTypePatternDef<PointVar>> {
    context("selector", payload)(input)
        .map(|(next, primitive)| (next, SubstanceTypePatternDef::Primitive(primitive)))
}

pub fn array_data_struct<I: Span>(input: I) -> Res<I, SubstanceTypePatternDef<PointVar>> {
    context(
        "selector",
        tuple((
            payload,
            context("array", delimited(tag("["), range, tag("]"))),
        )),
    )(input)
    .map(|(next, (primitive, range))| {
        (
            next,
            SubstanceTypePatternDef::List(ListPattern { primitive, range }),
        )
    })
}

pub fn map_entry_pattern_any<I: Span>(input: I) -> Res<I, ValuePattern<MapEntryPatternVar>> {
    delimited(multispace0, tag("*"), multispace0)(input).map(|(next, _)| (next, ValuePattern::Any))
}

pub fn map_entry_pattern<I: Span>(input: I) -> Res<I, MapEntryPatternVar> {
    tuple((skewer, opt(delimited(tag("<"), payload_pattern, tag(">")))))(input).map(
        |(next, (key_con, payload_con))| {
            let payload_con = match payload_con {
                None => ValuePattern::Any,
                Some(payload_con) => payload_con,
            };

            let map_entry_con = MapEntryPatternVar {
                key: key_con.to_string(),
                payload: payload_con,
            };
            (next, map_entry_con)
        },
    )
}

pub fn map_entry_patterns<I: Span>(input: I) -> Res<I, Vec<MapEntryPatternVar>> {
    separated_list0(
        delimited(multispace0, tag(","), multispace0),
        map_entry_pattern,
    )(input)
}

pub fn consume_map_entry_pattern<I: Span>(input: I) -> Res<I, MapEntryPatternVar> {
    all_consuming(map_entry_pattern)(input)
}

pub fn required_map_entry_pattern<I: Span>(input: I) -> Res<I, Vec<MapEntryPatternVar>> {
    delimited(tag("["), map_entry_patterns, tag("]"))(input).map(|(next, params)| (next, params))
}

pub fn allowed_map_entry_pattern<I: Span>(input: I) -> Res<I, ValuePattern<SubstancePatternVar>> {
    payload_pattern(input).map(|(next, con)| (next, con))
}

//  [ required1<Bin>, required2<Text> ] *<Bin>
pub fn map_pattern_params<I: Span>(input: I) -> Res<I, MapPatternVar> {
    tuple((
        opt(map_entry_patterns),
        multispace0,
        opt(allowed_map_entry_pattern),
    ))(input)
    .map(|(next, (required, _, allowed))| {
        let mut required_map = HashMap::new();
        match required {
            Option::Some(required) => {
                for require in required {
                    required_map.insert(require.key, require.payload);
                }
            }
            Option::None => {}
        }

        let allowed = match allowed {
            Some(allowed) => allowed,
            None => ValuePattern::None,
        };

        let con = MapPatternVar::new(required_map, allowed);

        (next, con)
    })
}

pub fn format<I: Span>(input: I) -> Res<I, SubstanceFormat> {
    let (next, format) = recognize(alpha1)(input)?;
    match SubstanceFormat::from_str(format.to_string().as_str()) {
        Ok(format) => Ok((next, format)),
        Err(err) => Err(nom::Err::Error(ErrorTree::from_error_kind(
            next,
            ErrorKind::Fail,
        ))),
    }
}

enum MapConParam {
    Required(Vec<ValuePattern<MapEntryPattern>>),
    Allowed(ValuePattern<SubstancePattern>),
}

// EXAMPLE:
//  Map { [ required1<Bin>, required2<Text> ] *<Bin> }
pub fn map_pattern<I: Span>(input: I) -> Res<I, MapPatternVar> {
    tuple((
        delimited(multispace0, tag("Map"), multispace0),
        opt(delimited(
            tag("{"),
            delimited(multispace0, map_pattern_params, multispace0),
            tag("}"),
        )),
    ))(input)
    .map(|(next, (_, entries))| {
        let mut entries = entries;
        let con = match entries {
            None => MapPatternVar::any(),
            Some(con) => con,
        };

        (next, con)
    })
}

pub fn value_constrained_map_pattern<I: Span>(input: I) -> Res<I, ValuePattern<MapPatternVar>> {
    value_pattern(map_pattern)(input)
}

pub fn ext_action<I: Span>(input: I) -> Res<I, ValuePattern<StringMatcher>> {
    value_pattern(camel_case_to_string_matcher)(input)
}

pub fn parse_camel_case_str<I: Span, O: FromStr>(input: I) -> Res<I, O> {
    let (next, rtn) = recognize(camel_case_chars)(input)?;
    match O::from_str(rtn.to_string().as_str()) {
        Ok(rtn) => Ok((next, rtn)),
        Err(err) => Err(nom::Err::Error(ErrorTree::from_error_kind(
            next,
            ErrorKind::Fail,
        ))),
    }
}

pub fn http_method<I: Span>(input: I) -> Res<I, HttpMethod> {
    context("http_method", parse_camel_case_str).parse(input)
}

pub fn http_method_pattern<I: Span>(input: I) -> Res<I, HttpMethodPattern> {
    context("@http_method_pattern", method_pattern(http_method))(input)
}

pub fn method_pattern<I: Clone, E: ParseError<I>, F>(
    mut f: F,
) -> impl FnMut(I) -> IResult<I, HttpMethodPattern, E>
where
    I: InputLength + InputTake + Compare<&'static str>,
    F: Parser<I, HttpMethod, E>,
    E: nom::error::ContextError<I>,
{
    move |input: I| match tag::<&'static str, I, E>("*")(input.clone()) {
        Ok((next, _)) => Ok((next, HttpMethodPattern::Any)),
        Err(err) => f
            .parse(input.clone())
            .map(|(next, res)| (next, HttpMethodPattern::Pattern(res))),
    }
}

pub fn ext_method<I: Span>(input: I) -> Res<I, ExtMethod> {
    let (next, ext_method) = camel_case_chars(input.clone())?;

    match ExtMethod::new(ext_method.to_string()) {
        Ok(method) => Ok((next, method)),
        Err(err) => Err(nom::Err::Error(ErrorTree::from_error_kind(
            input,
            ErrorKind::Fail,
        ))),
    }
}

pub fn sys_method<I: Span>(input: I) -> Res<I, HypMethod> {
    let (next, sys_method) = camel_case_chars(input.clone())?;

    match HypMethod::from_str(sys_method.to_string().as_str()) {
        Ok(method) => Ok((next, method)),
        Err(err) => Err(nom::Err::Error(ErrorTree::from_error_kind(
            input,
            ErrorKind::Fail,
        ))),
    }
}

pub fn cmd_method<I: Span>(input: I) -> Res<I, CmdMethod> {
    let (next, method) = camel_case_chars(input.clone())?;

    match CmdMethod::from_str(method.to_string().as_str()) {
        Ok(method) => Ok((next, method)),
        Err(err) => Err(nom::Err::Error(ErrorTree::from_error_kind(
            input,
            ErrorKind::Fail,
        ))),
    }
}

pub fn wrapped_ext_method<I: Span>(input: I) -> Res<I, Method> {
    let (next, ext_method) = ext_method(input.clone())?;

    match ExtMethod::new(ext_method.to_string()) {
        Ok(method) => Ok((next, Method::Ext(method))),
        Err(err) => Err(nom::Err::Error(ErrorTree::from_error_kind(
            input,
            ErrorKind::Fail,
        ))),
    }
}

pub fn wrapped_http_method<I: Span>(input: I) -> Res<I, Method> {
    http_method(input).map(|(next, method)| (next, Method::Http(method)))
}

pub fn wrapped_sys_method<I: Span>(input: I) -> Res<I, Method> {
    sys_method(input).map(|(next, method)| (next, Method::Hyp(method)))
}

pub fn wrapped_cmd_method<I: Span>(input: I) -> Res<I, Method> {
    cmd_method(input).map(|(next, method)| (next, Method::Cmd(method)))
}

pub fn rc_command_type<I: Span>(input: I) -> Res<I, CmdKind> {
    parse_alpha1_str(input)
}

pub fn map_pattern_payload_structure<I: Span>(
    input: I,
) -> Res<I, SubstanceTypePatternDef<PointVar>> {
    map_pattern(input).map(|(next, con)| (next, SubstanceTypePatternDef::Map(Box::new(con))))
}

pub fn payload_structure<I: Span>(input: I) -> Res<I, SubstanceTypePatternDef<PointVar>> {
    alt((
        array_data_struct,
        primitive_data_struct,
        map_pattern_payload_structure,
    ))(input)
}

pub fn payload_structure_with_validation<I: Span>(input: I) -> Res<I, SubstancePatternVar> {
    tuple((
        context("selector", payload_structure),
        opt(preceded(tag("~"), opt(format))),
        opt(preceded(tag("~"), call_with_config)),
    ))(input)
    .map(|(next, (data, format, verifier))| {
        (
            next,
            SubstancePatternVar {
                structure: data,
                format: match format {
                    Some(Some(format)) => Some(format),
                    _ => Option::None,
                },
                validator: verifier,
            },
        )
    })
}

pub fn consume_payload_structure<I: Span>(input: I) -> Res<I, SubstanceTypePatternVar> {
    all_consuming(payload_structure)(input)
}

pub fn consume_data_struct_def<I: Span>(input: I) -> Res<I, SubstancePatternVar> {
    all_consuming(payload_structure_with_validation)(input)
}

pub fn payload_pattern_any<I: Span>(input: I) -> Res<I, ValuePattern<SubstancePatternVar>> {
    tag("*")(input).map(|(next, _)| (next, ValuePattern::Any))
}

pub fn payload_pattern<I: Span>(input: I) -> Res<I, ValuePattern<SubstancePatternVar>> {
    context(
        "@payload-pattern",
        value_pattern(payload_structure_with_validation),
    )(input)
    .map(|(next, payload_pattern)| (next, payload_pattern))
}

pub fn payload_filter_block_empty<I: Span>(input: I) -> Res<I, PatternBlockVar> {
    multispace0(input.clone()).map(|(next, _)| (input, PatternBlockVar::None))
}

pub fn payload_filter_block_any<I: Span>(input: I) -> Res<I, PatternBlockVar> {
    let (next, _) = delimited(multispace0, context("selector", tag("*")), multispace0)(input)?;

    Ok((next, PatternBlockVar::Any))
}

pub fn payload_filter_block_def<I: Span>(input: I) -> Res<I, PatternBlockVar> {
    payload_structure_with_validation(input)
        .map(|(next, pattern)| (next, PatternBlockVar::Pattern(pattern)))
}

fn insert_block_pattern<I: Span>(input: I) -> Res<I, UploadBlock> {
    delimited(multispace0, filename, multispace0)(input).map(|(next, filename)| {
        (
            next,
            UploadBlock {
                name: filename.to_string(),
            },
        )
    })
}

/*
pub fn text_payload_block<I:Span>(input: Span) -> Res<Span, PayloadBlock> {
    delimited(
        tag("+["),
        tuple((
            multispace0,
            delimited(tag("\""), not_quote, tag("\"")),
            multispace0,
        )),
        tag("]"),
    )(input)
    .map(|(next, (_, text, _))| {
        (
            next,
            PayloadBlock::CreatePayload(Payload::Text(text.to_string())),
        )
    })
}*/

pub fn upload_payload_block<I: Span>(input: I) -> Res<I, UploadBlock> {
    delimited(multispace0, file_chars, multispace0)(input).map(|(next, filename)| {
        (
            next,
            UploadBlock {
                name: filename.to_string(),
            },
        )
    })
}

pub fn upload_block<I: Span>(input: I) -> Res<I, UploadBlock> {
    delimited(tag("^["), upload_payload_block, tag("]->"))(input)
}

pub fn upload_blocks<I: Span>(input: I) -> Res<I, Vec<UploadBlock>> {
    many0(pair(take_until("^["), upload_block))(input).map(|(next, blocks)| {
        let mut rtn = vec![];
        for (_, block) in blocks {
            rtn.push(block);
        }
        (next, rtn)
    })
}

pub fn request_payload_filter_block<I: Span>(input: I) -> Res<I, PayloadBlockVar> {
    tuple((
        multispace0,
        alt((
            payload_filter_block_any,
            payload_filter_block_def,
            payload_filter_block_empty,
        )),
        multispace0,
    ))(input)
    .map(|(next, (_, block, _))| (next, PayloadBlockVar::DirectPattern(block)))
}

pub fn response_payload_filter_block<I: Span>(input: I) -> Res<I, PayloadBlockVar> {
    context(
        "response-payload-filter-block",
        terminated(
            tuple((
                multispace0,
                alt((
                    payload_filter_block_any,
                    payload_filter_block_def,
                    payload_filter_block_empty,
                    fail,
                )),
                multispace0,
            )),
            tag("]"),
        ),
    )(input)
    .map(|(next, (_, block, _))| (next, PayloadBlockVar::ReflectPattern(block)))
}

pub fn rough_pipeline_step<I: Span>(input: I) -> Res<I, I> {
    recognize(tuple((
        many0(preceded(
            alt((tag("-"), tag("="), tag("+"))),
            any_soround_lex_block,
        )),
        alt((tag("->"), tag("=>"))),
    )))(input)
}

pub fn consume_pipeline_block<I: Span>(input: I) -> Res<I, PayloadBlockVar> {
    all_consuming(request_payload_filter_block)(input)
}

/*
pub fn remove_comments_from_span( span: Span )-> Res<Span,Span> {
    let (next,no_comments) = remove_comments(span.clone())?;
    let new = LocatedSpan::new_extra(no_comments.as_str(), span.extra.clone() );
    Ok((next,new))
}
 */

pub fn strip_comments<I: Span>(input: I) -> Res<I, String>
where
    I: InputTakeAtPosition + nom::InputLength + Clone + ToString,
    <I as InputTakeAtPosition>::Item: AsChar,
{
    many0(alt((no_comment, comment)))(input).map(|(next, texts)| {
        let mut rtn = String::new();
        for t in texts {
            match t {
                TextType::NoComment(span) => {
                    rtn.push_str(span.to_string().as_str());
                }
                TextType::Comment(span) => {
                    for i in 0..span.input_len() {
                        // replace with whitespace
                        rtn.push_str(" ");
                    }
                }
            }
        }

        // create with the new string, but use old string as reference
        //let span = LocatedSpan::new_extra(rtn.as_str(), input.extra.clone() );
        (next, rtn)
    })
}

/*
pub fn strip<I:Span>(input: Span) -> Result<Span, ExtErr>
{
    let (_, stripped) = strip_comments(input.clone())?;
    let span = LocatedSpan::new_extra(stripped.as_str().clone(), Arc::new(input.to_string()));
    Ok(span)
}

 */

pub fn no_comment<T: Span>(i: T) -> Res<T, TextType<T>>
where
    T: InputTakeAtPosition + nom::InputLength,
    <T as InputTakeAtPosition>::Item: AsChar,
{
    i.split_at_position1_complete(
        |item| {
            let char_item = item.as_char();
            char_item == '#'
        },
        ErrorKind::AlphaNumeric,
    )
    .map(|(next, comment)| (next, TextType::NoComment(comment)))
}

pub fn comment<T: Span>(i: T) -> Res<T, TextType<T>>
where
    T: InputTakeAtPosition + nom::InputLength,
    <T as InputTakeAtPosition>::Item: AsChar,
{
    i.split_at_position1_complete(
        |item| {
            let char_item = item.as_char();
            char_item == '\n'
        },
        ErrorKind::AlphaNumeric,
    )
    .map(|(next, comment)| (next, TextType::Comment(comment)))
}

pub fn bind_config(src: &str) -> Result<BindConfig, SpaceErr> {
    let document = doc(src)?;
    match document {
        Document::BindConfig(bind_config) => Ok(bind_config),
        _ => Err("not a bind config".into()),
    }
}

pub fn mechtron_config(src: &str) -> Result<MechtronConfig, SpaceErr> {
    let document = doc(src)?;
    match document {
        Document::MechtronConfig(mechtron_config) => Ok(mechtron_config),
        _ => Err("not a Mechtron config".into()),
    }
}

pub fn doc(src: &str) -> Result<Document, SpaceErr> {
    let src = src.to_string();
    let (next, stripped) = strip_comments(new_span(src.as_str()))?;
    let span = span_with_extra(stripped.as_str(), Arc::new(src.to_string()));
    let lex_root_scope = lex_root_scope(span.clone())?;
    let root_scope_selector = lex_root_scope.selector.clone().to_concrete()?;
    if root_scope_selector.name.as_str() == "Mechtron" {
        if root_scope_selector.version == Version::from_str("1.0.0")? {
            let mechtron = result(parse_mechtron_config(lex_root_scope.block.content.clone()))?;

            let mechtron = MechtronConfig::new(mechtron)?;
            return Ok(Document::MechtronConfig(mechtron));
        } else {
            let message = format!(
                "ConfigParser does not know how to process a Bind at version '{}'",
                root_scope_selector.version.to_string()
            );
            let mut builder = Report::build(ReportKind::Error, (), 0);
            let report = builder
                .with_message(message)
                .with_label(
                    Label::new(
                        lex_root_scope.selector.version.span.location_offset()
                            ..lex_root_scope.selector.version.span.location_offset()
                                + lex_root_scope.selector.version.span.len(),
                    )
                    .with_message("Unsupported Bind Config Version"),
                )
                .finish();
            Err(ParseErrs::from_report(report, lex_root_scope.block.content.extra.clone()).into())
        }
    } else if root_scope_selector.name.as_str() == "Bind" {
        if root_scope_selector.version == Version::from_str("1.0.0")? {
            let bind = parse_bind_config(lex_root_scope.block.content.clone())?;

            return Ok(Document::BindConfig(bind));
        } else {
            let message = format!(
                "ConfigParser does not know how to process a Bind at version '{}'",
                root_scope_selector.version.to_string()
            );
            let mut builder = Report::build(ReportKind::Error, (), 0);
            let report = builder
                .with_message(message)
                .with_label(
                    Label::new(
                        lex_root_scope.selector.version.span.location_offset()
                            ..lex_root_scope.selector.version.span.location_offset()
                                + lex_root_scope.selector.version.span.len(),
                    )
                    .with_message("Unsupported Bind Config Version"),
                )
                .finish();
            Err(ParseErrs::from_report(report, lex_root_scope.block.content.extra.clone()).into())
        }
    } else {
        let message = format!(
            "ConfigParser does not know how to process a '{}'",
            lex_root_scope.selector.name.to_string(),
        );
        let mut builder = Report::build(ReportKind::Error, (), 0);
        let report = builder
            .with_message(message)
            .with_label(
                Label::new(
                    lex_root_scope.selector.name.location_offset()
                        ..lex_root_scope.selector.name.location_offset()
                            + lex_root_scope.selector.name.len(),
                )
                .with_message("Unrecognized Config Kind"),
            )
            .finish();
        Err(ParseErrs::from_report(report, lex_root_scope.block.content.extra.clone()).into())
    }
}

fn parse_mechtron_config<I: Span>(input: I) -> Res<I,Vec<MechtronScope>> {
    let (next, (_,( _, (_,assignments)))) = pair( multispace0, context("wasm",tuple((
        tag("Wasm"),
        alt((tuple((
        multispace0,
            unwrap_block(BlockKind::Nested(NestedBlockKind::Curly),many0(assignment)))
        ),fail))),
    )))(input)?;
    Ok((next,vec![MechtronScope::WasmScope(assignments)]))
}

fn assignment<I>(input: I) -> Res<I, Assignment>
where
    I: Span,
{
    tuple((
        multispace0,
        context("assignment:plus", alt( (tag("+"),fail))),
        context("assignment:key", alt( (skewer,fail))),
        multispace0,
        context( "assignment:equals", alt((tag("="),fail))),
        multispace0,
        context( "assignment:value", alt((nospace1_nosemi,fail))),
        multispace0,
        opt(tag(";")),
        multispace0
    ))(input)
    .map(|(next, (_, _, k, _, _, _, v, _, _, _))| {
        (
            next,
            Assignment {
                key: k.to_string(),
                value: v.to_string(),
            },
        )
    })
}

#[derive(Clone)]
pub struct Assignment {
    pub key: String,
    pub value: String,
}

fn semantic_mechtron_scope<I: Span>(scope: LexScope<I>) -> Result<MechtronScope, SpaceErr> {
    let selector_name = scope.selector.name.to_string();
    match selector_name.as_str() {
        "Wasm" => {
            let assignments = result(many0(assignment)(scope.block.content))?;
            Ok(MechtronScope::WasmScope(assignments))
        }
        what => {
            let mut builder = Report::build(ReportKind::Error, (), 0);
            let report = builder
                .with_message(format!(
                    "Unrecognized MechtronConfig selector: '{}'",
                    scope.selector.name.to_string()
                ))
                .with_label(
                    Label::new(
                        scope.selector.name.location_offset()
                            ..scope.selector.name.location_offset() + scope.selector.name.len(),
                    )
                    .with_message("Unrecognized Selector"),
                )
                .finish();
            Err(ParseErrs::from_report(report, scope.block.content.extra().clone()).into())
        }
    }
}

fn parse_bind_config<I: Span>(input: I) -> Result<BindConfig, SpaceErr> {
    let lex_scopes = lex_scopes(input)?;
    let mut scopes = vec![];
    let mut errors = vec![];

    for lex_scope in lex_scopes {
        match semantic_bind_scope(lex_scope) {
            Ok(scope) => {
                scopes.push(scope);
            }
            Err(err) => errors.push(err),
        }
    }

    if !errors.is_empty() {
        let errors = ParseErrs::fold(errors);
        return Err(errors.into());
    }

    let mut config = BindConfig::new(scopes);
    Ok(config)
}

fn semantic_bind_scope<I: Span>(scope: LexScope<I>) -> Result<BindScope, SpaceErr> {
    let selector_name = scope.selector.name.to_string();
    match selector_name.as_str() {
        "Route" => {
            let scope = lex_child_scopes(scope)?;
            let scope = RouteScope::try_from(scope)?;
            Ok(BindScope::RequestScope(scope))
        }
        what => {
            let mut builder = Report::build(ReportKind::Error, (), 0);
            let report = builder
                .with_message(format!(
                    "Unrecognized BindConfig selector: '{}'",
                    scope.selector.name.to_string()
                ))
                .with_label(
                    Label::new(
                        scope.selector.name.location_offset()
                            ..scope.selector.name.location_offset() + scope.selector.name.len(),
                    )
                    .with_message("Unrecognized Selector"),
                )
                .finish();
            Err(ParseErrs::from_report(report, scope.block.content.extra().clone()).into())
        }
    }
}

fn parse_bind_pipelines_scope<I: Span>(input: I) -> Result<Spanned<I, BindScopeKind>, ParseErrs> {
    unimplemented!()
    /*
    let (next, lex_scopes) = lex_scopes(input.clone())?;
    let mut errs = vec![];
    for lex_scope in lex_scopes {
        match lex_scope.selector.name.to_string().as_str() {
            "Ext" => {}
            "Http" => {}
            "Rc" => {}
            what => {
                let mut builder = Report::build(ReportKind::Error, (), 0);
                let report = builder
                    .with_message(format!("Unrecognized Pipeline scope: '{}'", what))
                    .with_label(
                        Label::new(input.location_offset()..input.location_offset())
                            .with_message("Unrecognized Selector"),
                    )
                    .finish();
                errs.push(ParseErrs::new(report, input.extra.clone()));
            }
        }
    }

    if !errs.is_empty() {
        Err(ParseErrs::fold(errs))
    } else {
        Ok(ElemSpan::new(BindBlock::Pipelines, input.clone()))
    }

     */
}

pub fn nospace0<I: Span>(input: I) -> Res<I, I> {
    recognize(many0(satisfy(|c| !c.is_whitespace())))(input)
}

pub fn nospace1<I: Span>(input: I) -> Res<I, I> {
    recognize(pair(
        satisfy(|c| !c.is_whitespace()),
        many0(satisfy(|c| !c.is_whitespace())),
    ))(input)
}
pub fn nospace1_nosemi<I: Span>(input: I) -> Res<I, I> {
    recognize(pair(
        satisfy(|c| !c.is_whitespace() && ';' != c),
        many0(satisfy(|c| !c.is_whitespace( ) && ';' != c)),
    ))(input)
}



pub fn no_space_with_blocks<I: Span>(input: I) -> Res<I, I> {
    recognize(many1(alt((recognize(any_block), nospace1))))(input)
}

pub fn pipeline_step_var<I: Span>(input: I) -> Res<I, PipelineStepVar> {
    context(
        "pipeline:step",
        tuple((
            alt((
                value(WaveDirection::Direct, tag("-")),
                value(WaveDirection::Reflect, tag("=")),
            )),
            opt(pair(
                delimited(
                    tag("["),
                    context("pipeline:step:exit", cut(request_payload_filter_block)),
                    tag("]"),
                ),
                context(
                    "pipeline:step:payload",
                    cut(alt((
                        value(WaveDirection::Direct, tag("-")),
                        value(WaveDirection::Reflect, tag("=")),
                    ))),
                ),
            )),
            context("pipeline:step:exit", cut(tag(">"))),
        )),
    )(input)
    .map(|(next, (entry, block_and_exit, _))| {
        let mut blocks = vec![];
        let exit = match block_and_exit {
            None => entry.clone(),
            Some((block, exit)) => {
                blocks.push(block);
                exit
            }
        };

        (
            next,
            PipelineStepVar {
                entry,
                exit,
                blocks,
            },
        )
    })
}

pub fn core_pipeline_stop<I: Span>(input: I) -> Res<I, PipelineStopVar> {
    context(
        "Core",
        delimited(
            tag("(("),
            delimited(multispace0, opt(tag("*")), multispace0),
            tag("))"),
        ),
    )(input)
    .map(|(next, _)| (next, PipelineStopVar::Core))
}

pub fn return_pipeline_stop<I: Span>(input: I) -> Res<I, PipelineStopVar> {
    tag("&")(input).map(|(next, _)| (next, PipelineStopVar::Reflect))
}

pub fn call_pipeline_stop<I: Span>(input: I) -> Res<I, PipelineStopVar> {
    context("Call", call)(input).map(|(next, call)| (next, PipelineStopVar::Call(call)))
}

pub fn point_pipeline_stop<I: Span>(input: I) -> Res<I, PipelineStopVar> {
    context("pipeline:stop:point", point_var)(input)
        .map(|(next, point)| (next, PipelineStopVar::Point(point)))
}

pub fn pipeline_stop_var<I: Span>(input: I) -> Res<I, PipelineStopVar> {
    context(
        "Stop",
        pair(
            context(
                "pipeline:stop:expecting",
                cut(peek(alt((tag("(("), tag("."), alpha1, tag("&"))))),
            ),
            alt((
                core_pipeline_stop,
                return_pipeline_stop,
                call_pipeline_stop,
                point_pipeline_stop,
            )),
        ),
    )(input)
    .map(|(next, (_, pipeline_stop))| (next, pipeline_stop))
}

pub fn consume_pipeline_step<I: Span>(input: I) -> Res<I, PipelineStepVar> {
    all_consuming(pipeline_step_var)(input)
}

pub fn consume_pipeline_stop<I: Span>(input: I) -> Res<I, PipelineStopVar> {
    all_consuming(pipeline_stop_var)(input)
}

pub fn pipeline_segment<I: Span>(input: I) -> Res<I, PipelineSegmentVar> {
    tuple((
        multispace0,
        pipeline_step_var,
        multispace0,
        pipeline_stop_var,
        multispace0,
    ))(input)
    .map(|(next, (_, step, _, stop, _))| (next, PipelineSegmentVar { step, stop }))
}

pub fn pipeline<I: Span>(input: I) -> Res<I, PipelineVar> {
    context(
        "pipeline",
        many0(delimited(multispace0, pipeline_segment, multispace0)),
    )(input)
    .map(|(next, segments)| (next, PipelineVar { segments }))
}

pub fn consume_pipeline<I: Span>(input: I) -> Res<I, PipelineVar> {
    all_consuming(pipeline)(input)
}

/*
pub fn entity_selectors<I:Span>(input: Span) -> Res<Span, Vec<Selector<PipelineSelector>>> {
    many0(delimited(multispace0, entity_selector, multispace0))(input)
}

pub fn entity_selector<I:Span>(input: Span) -> Res<Span, Selector<PipelineSelector>> {
    tuple((entity_pattern, multispace0, pipeline, tag(";")))(input)
        .map(|(next, (pattern, _, pipeline, _))| (next, Selector::new(pattern, pipeline)))
}

pub fn msg_selector<I:Span>(input: Span) -> Res<Span, Selector<ExtPipelineSelector>> {
    tuple((msg_pattern_scoped, multispace0, pipeline, tag(";")))(input)
        .map(|(next, (pattern, _, pipeline, _))| (next, Selector::new(pattern, pipeline)))
}

pub fn http_pipeline<I:Span>(input: Span) -> Res<Span, Selector<HttpPipelineSelector>> {
    tuple((http_pattern_scoped, multispace0, pipeline, tag(";")))(input)
        .map(|(next, (pattern, _, pipeline, _))| (next, Selector::new(pattern, pipeline)))
}

pub fn rc_selector<I:Span>(input: Span) -> Res<Span, Selector<RcPipelineSelector>> {
    tuple((rc_pattern_scoped, multispace0, pipeline, tag(";")))(input)
        .map(|(next, (pattern, _, pipeline, _))| (next, Selector::new(pattern, pipeline)))
}

pub fn consume_selector<I:Span>(input: Span) -> Res<Span, Selector<PipelineSelector>> {
    all_consuming(entity_selector)(input)
}

 */

pub fn subst<I: Span, F>(f: F) -> impl FnMut(I) -> Res<I, Subst<I>>
where
    F: FnMut(I) -> Res<I, I> + Copy,
{
    move |input: I| {
        many1(chunk(f))(input.clone()).map(|(next, chunks)| {
            let len: usize = chunks.iter().map(|c| c.len()).sum();
            let span = input.slice(0..input.len() - next.len());
            let chunks = Subst {
                chunks,
                trace: span.trace(),
            };
            (next, chunks)
        })
    }
}

pub fn chunk<I: Span, F>(mut f: F) -> impl FnMut(I) -> Res<I, Chunk<I>> + Copy
where
    F: FnMut(I) -> Res<I, I> + Copy,
{
    move |input: I| alt((var_chunk, text_chunk(f)))(input)
}

pub fn text_chunk<I: Span, F>(mut f: F) -> impl FnMut(I) -> Res<I, Chunk<I>> + Copy
where
    F: FnMut(I) -> Res<I, I> + Copy,
{
    move |input: I| f(input).map(|(next, text)| (next, Chunk::Text(text)))
}

pub fn var_chunk<I: Span>(input: I) -> Res<I, Chunk<I>> {
    preceded(
        tag("$"),
        context(
            "variable",
            cut(delimited(
                context("variable:open", cut(tag("{"))),
                context("variable:name", variable_name),
                context("variable:close", cut(tag("}"))),
            )),
        ),
    )(input)
    .map(|(next, variable_name)| (next, Chunk::Var(variable_name)))
}
/*
pub fn unwrap_route_selector(input: &str ) -> Result<RouteSelector,ExtErr> {
    let input = new_span(input);
    let input = result(unwrap_block( BlockKind::Nested(NestedBlockKind::Parens),input))?;
}

 */
pub fn route_attribute(input: &str) -> Result<RouteSelector, SpaceErr> {
    let input = new_span(input);
    let (_, (_, lex_route)) = result(pair(
        tag("#"),
        unwrap_block(
            BlockKind::Nested(NestedBlockKind::Square),
            pair(
                tag("route"),
                unwrap_block(
                    BlockKind::Nested(NestedBlockKind::Parens),
                    unwrap_block(
                        BlockKind::Delimited(DelimitedBlockKind::DoubleQuotes),
                        nospace0,
                    ),
                ),
            ),
        ),
    )(input.clone()))?;

    route_selector(lex_route)
}

pub fn route_attribute_value(input: &str) -> Result<RouteSelector, SpaceErr> {
    let input = new_span(input);
    let lex_route = result(unwrap_block(
        BlockKind::Delimited(DelimitedBlockKind::DoubleQuotes),
        trim(nospace0),
    )(input.clone()))?;

    route_selector(lex_route)
}

/*
pub fn topic<I: Span>(input: I) -> Res<I, ValuePattern<Topic>> {
    context(
        "topic",
        delimited(tag("["), value_pattern(skewer_case_chars), tag("]::")),
    )(input)
    .map(|(next, topic)| {
        let topic = match topic {
            ValuePattern::Any => ValuePattern::Any,
            ValuePattern::None => ValuePattern::None,
            ValuePattern::Pattern(topic) => ValuePattern::Pattern(Topic::Tag(topic.to_string())),
        };
        (next, topic)
    })
}

 */

pub fn route_selector<I: Span>(input: I) -> Result<RouteSelector, SpaceErr> {
    let (next, (topic, lex_route)) = match pair(
        opt(terminated(
            unwrap_block(
                BlockKind::Nested(NestedBlockKind::Square),
                value_pattern(topic),
            ),
            tag("::"),
        )),
        lex_route_selector,
    )(input.clone())
    {
        Ok((next, (topic, lex_route))) => (next, (topic, lex_route)),
        Err(err) => {
            return Err(find_parse_err(&err));
        }
    };

    if next.len() > 0 {
        return Err(ParseErrs::from_loc_span(
            "could not consume entire route selector",
            "extra",
            next,
        )
        .into());
    }

    let mut names = lex_route.names.clone();
    names.reverse();
    let method_kind_span = names
        .pop()
        .ok_or(ParseErrs::from_loc_span(
            "expecting MethodKind [ Http, Ext ]",
            "expecting MethodKind",
            input,
        ))?
        .clone();
    let method_kind = result(value_pattern(method_kind)(method_kind_span.clone()))?;
    let method = match &method_kind {
        ValuePattern::Any => ValuePattern::Any,
        ValuePattern::None => ValuePattern::None,
        ValuePattern::Pattern(method_kind) => match method_kind {
            MethodKind::Hyp => {
                let method = names.pop().ok_or(ParseErrs::from_loc_span(
                    "Hyp method requires a sub kind i.e. Hyp<Assign> or Ext<*>",
                    "sub kind required",
                    method_kind_span,
                ))?;
                let method = result(value_pattern(sys_method)(method))?;
                ValuePattern::Pattern(MethodPattern::Hyp(method))
            }
            MethodKind::Cmd => {
                let method = names.pop().ok_or(ParseErrs::from_loc_span(
                    "Cmd method requires a sub kind i.e. Cmd<Bounce>",
                    "sub kind required",
                    method_kind_span,
                ))?;
                let method = result(value_pattern(cmd_method)(method))?;
                ValuePattern::Pattern(MethodPattern::Cmd(method))
            }
            MethodKind::Ext => {
                let method = names.pop().ok_or(ParseErrs::from_loc_span(
                    "Ext method requires a sub kind i.e. Ext<SomeExt> or Ext<*>",
                    "sub kind required",
                    method_kind_span,
                ))?;
                let method = result(value_pattern(ext_method)(method))?;
                ValuePattern::Pattern(MethodPattern::Ext(method))
            }
            MethodKind::Http => {
                let method = names.pop().ok_or(ParseErrs::from_loc_span(
                    "Http method requires a sub kind i.e. Http<Get> or Http<*>",
                    "sub kind required",
                    method_kind_span,
                ))?;
                let method = result(value_pattern(http_method)(method))?;
                ValuePattern::Pattern(MethodPattern::Http(method))
            }
        },
    };

    if !names.is_empty() {
        let name = names.pop().unwrap();
        return Err(ParseErrs::from_loc_span("Too many SubKinds: only Http/Ext supported with one subkind i.e. Http<Get>, Ext<MyMethod>", "too many subkinds", name).into());
    }

    let path = match lex_route.path.as_ref() {
        None => Regex::new("/.*").unwrap(),
        Some(i) => match Regex::new(i.to_string().as_str()) {
            Ok(path) => path,
            Err(err) => {
                return Err(ParseErrs::from_loc_span(
                    format!("cannot parse Path regex: '{}'", err.to_string()).as_str(),
                    "path regex error",
                    i.clone(),
                ));
            }
        },
    };

    Ok(RouteSelector::new(
        topic,
        method,
        path,
        lex_route.filters.to_scope_filters(),
    ))
}

#[cfg(test)]
pub mod test {
    use std::rc::Rc;
    use std::str::FromStr;
    use std::sync::Arc;

    use bincode::config;
    use nom::branch::alt;
    use nom::bytes::complete::{escaped, tag};
    use nom::character::complete::{alpha1, alphanumeric1, anychar, multispace0};
    use nom::character::is_alphanumeric;
    use nom::combinator::{all_consuming, eof, not, opt, peek, recognize};
    use nom::error::context;
    use nom::multi::{many0, many1};
    use nom::sequence::{delimited, pair, terminated, tuple};
    use nom::IResult;
    use nom_locate::LocatedSpan;
    use nom_supreme::error::ErrorTree;

    use cosmic_nom::{new_span, span_with_extra, Res};

    use crate::command::direct::create::{
        PointSegTemplate, PointTemplate, PointTemplateCtx, Template,
    };
    use crate::command::Command;
    use crate::config::Document;
    use crate::err::{ParseErrs, SpaceErr};
    use crate::loc::{Point, PointCtx, PointSegVar, RouteSegVar};
    use crate::parse::error::result;
    use crate::parse::model::{
        BlockKind, DelimitedBlockKind, LexScope, NestedBlockKind, TerminatedBlockKind,
    };
<<<<<<< HEAD
    use crate::parse::{
        args, base_point_segment, base_seg, command_line, comment, consume_point_var, create,
        create_command, doc, expected_block_terminator_or_non_terminator, lex_block,
        lex_child_scopes, lex_nested_block, lex_scope, lex_scope_pipeline_step_and_block,
        lex_scope_selector, lex_scopes, lowercase1, mesh_eos, mesh_seg, nested_block,
        nested_block_content, next_stacked_name, no_comment, parse_bind_config,
        parse_include_blocks, parse_inner_block, parse_mechtron_config, path_regex, pipeline,
        pipeline_segment, pipeline_step_var, pipeline_stop_var, point_non_root_var, point_template,
        point_var, pop, rec_version, root_ctx_seg, root_scope, root_scope_selector,
        route_attribute, route_selector, scope_filter, scope_filters, skewer_case_chars,
        skewer_dot, space_chars, space_no_dupe_dots, space_point_segment, strip_comments, subst,
        template, var_seg, variable_name, version, version_point_segment, wrapper, Env,
        MapResolver, SubstParser, VarResolver,
    };
=======
    use crate::parse::{args, base_point_segment, base_seg, command_line, comment, consume_point_var, create, create_command, doc, expected_block_terminator_or_non_terminator, lex_block, lex_child_scopes, lex_nested_block, lex_scope, lex_scope_pipeline_step_and_block, lex_scope_selector, lex_scopes, lowercase1, mesh_eos, mesh_seg, nested_block, nested_block_content, next_stacked_name, no_comment, parse_bind_config, parse_include_blocks, parse_inner_block, parse_mechtron_config, path_regex, pipeline, pipeline_segment, pipeline_step_var, pipeline_stop_var, point_non_root_var, point_template, point_var, pop, rec_version, root_ctx_seg, root_scope, root_scope_selector, route_attribute, route_selector, scope_filter, scope_filters, skewer_case_chars, skewer_dot, space_chars, space_no_dupe_dots, space_point_segment, strip_comments, subst, template, var_seg, variable_name, version, version_point_segment, wrapper, Env, MapResolver, SubstParser, VarResolver, assignment};
>>>>>>> dabebdab
    use crate::substance::Substance;
    use crate::util;
    use crate::util::{log, ToResolved};

    #[test]
    pub fn test_assignment() {
        let config = "+bin=some:bin:somewhere;";
        let assign = log(result(assignment(new_span(config)))).unwrap();
        assert_eq!(assign.key.as_str(), "bin");
        assert_eq!(assign.value.as_str(), "some:bin:somewhere");

        let config = "    +bin   =    some:bin:somewhere;";
        log(result(assignment(new_span(config)))).unwrap();

        let config = "    noplus =    some:bin:somewhere;";
        assert!(log(result(assignment(new_span(config)))).is_err());
        let config = "   +nothing ";
        assert!(log(result(assignment(new_span(config)))).is_err());
        let config = "   +nothing  = ";
        assert!(log(result(assignment(new_span(config)))).is_err());

    }


    #[test]
    pub fn test_mechtron_config() {
        let config = r#"

Mechtron(version=1.0.0) {
    Wasm {
      +bin=repo:1.0.0:/wasm/blah.wasm;
      +name=my-mechtron;
    }
}

         "#;

        let doc = log(doc(config)).unwrap();

        if let Document::MechtronConfig(_) = doc {
        } else {
            assert!(false)
        }
    }



        #[test]
    pub fn test_bad_mechtron_config() {
        let config = r#"

Mechtron(version=1.0.0) {
    Wasm
    varool
      +bin=repo:1.0.0:/wasm/blah.wasm;
      +name=my-mechtron;
    }
}

         "#;

        let doc = log(doc(config)).is_err();


    }


    #[test]
    pub fn test_message_selector() {
        let route =
            util::log(route_attribute("#[route(\"[Topic<*>]::Ext<NewSession>\")]")).unwrap();
        let route = util::log(route_attribute("#[route(\"Hyp<Assign>\")]")).unwrap();

        println!("path: {}", route.path.to_string());
        //println!("filters: {}", route.filters.first().unwrap().name)
    }

    #[test]
    pub fn test_create_command() -> Result<(), SpaceErr> {
        let command = util::log(result(command_line(new_span("create localhost<Space>"))))?;
        let env = Env::new(Point::root());
        let command: Command = util::log(command.to_resolved(&env))?;
        Ok(())
    }

    #[test]
    pub fn test_command_line_err() -> Result<(), SpaceErr> {
        let command = util::log(result(command_line(new_span("create localhost<bad>"))))?;
        let env = Env::new(Point::root());
        let command: Command = util::log(command.to_resolved(&env))?;
        Ok(())
    }

    #[test]
    pub fn test_template() -> Result<(), SpaceErr> {
        let t = util::log(result(all_consuming(template)(new_span(
            "localhost<Space>",
        ))))?;
        let env = Env::new(Point::root());
        let t: Template = util::log(t.to_resolved(&env))?;

        let t = util::log(result(base_point_segment(new_span(
            "localhost:base<Space>",
        ))))?;

        let (space, bases): (PointSegVar, Vec<PointSegVar>) = util::log(result(tuple((
            var_seg(root_ctx_seg(space_point_segment)),
            many0(base_seg(var_seg(pop(base_point_segment)))),
        ))(
            new_span("localhost:base:nopo<Space>"),
        )))?;
        println!("space: {}", space.to_string());
        for base in bases {
            println!("\tbase: {}", base.to_string());
        }
        //let t= util::log(result(all_consuming(template)(new_span("localhost:base<Space>"))))?;
        //        let env = Env::new(Point::root());
        //       let t: Template = util::log(t.to_resolved(&env))?;

        Ok(())
    }

    #[test]
    pub fn test_point_template() -> Result<(), SpaceErr> {
        assert!(mesh_eos(new_span(":")).is_ok());
        assert!(mesh_eos(new_span("%")).is_ok());
        assert!(mesh_eos(new_span("x")).is_err());

        assert!(point_var(new_span("localhost:some-%")).is_ok());

        util::log(result(all_consuming(point_template)(new_span("localhost"))))?;

        let template = util::log(result(point_template(new_span("localhost:other:some-%"))))?;
        let template: PointTemplate = util::log(template.collapse())?;
        if let PointSegTemplate::Pattern(child) = template.child_segment_template {
            assert_eq!(child.as_str(), "some-%")
        }

        util::log(result(point_template(new_span("my-domain.com"))))?;
        util::log(result(point_template(new_span("ROOT"))))?;
        Ok(())
    }

    //    #[test]
    pub fn test_point_var() -> Result<(), SpaceErr> {
        util::log(result(all_consuming(point_var)(new_span(
            "[hub]::my-domain.com:${name}:base",
        ))))?;
        util::log(result(all_consuming(point_var)(new_span(
            "[hub]::my-domain.com:1.0.0:/dorko/x/",
        ))))?;
        util::log(result(all_consuming(point_var)(new_span(
            "[hub]::my-domain.com:1.0.0:/dorko/${x}/",
        ))))?;
        util::log(result(all_consuming(point_var)(new_span(
            "[hub]::.:1.0.0:/dorko/${x}/",
        ))))?;
        util::log(result(all_consuming(point_var)(new_span(
            "[hub]::..:1.0.0:/dorko/${x}/",
        ))))?;
        let point = util::log(result(point_var(new_span(
            "[hub]::my-domain.com:1.0.0:/dorko/${x}/file.txt",
        ))))?;
        if let Some(PointSegVar::Var(var)) = point.segments.get(4) {
            assert_eq!("x", var.name.as_str());
        } else {
            assert!(false);
        }

        if let Some(PointSegVar::File(file)) = point.segments.get(5) {
            assert_eq!("file.txt", file.as_str());
        } else {
            assert!(false);
        }

        let point = util::log(result(point_var(new_span(
            "${route}::my-domain.com:${name}:base",
        ))))?;

        // this one SHOULD fail and an appropriate error should be located at BAD
        util::log(result(point_var(new_span(
            "${route of routes}::my-domain.com:${BAD}:base",
        ))));

        if let RouteSegVar::Var(ref var) = point.route {
            assert_eq!("route", var.name.as_str());
        } else {
            assert!(false);
        }

        if let Some(PointSegVar::Space(space)) = point.segments.get(0) {
            assert_eq!("my-domain.com", space.as_str());
        } else {
            assert!(false);
        }

        if let Some(PointSegVar::Var(var)) = point.segments.get(1) {
            assert_eq!("name", var.name.as_str());
        } else {
            assert!(false);
        }

        if let Some(PointSegVar::Base(base)) = point.segments.get(2) {
            assert_eq!("base", base.as_str());
        } else {
            assert!(false);
        }

        let mut env = Env::new(Point::from_str("my-domain.com")?);
        env.set_var("route", Substance::Text("[hub]".to_string()));
        env.set_var("name", Substance::Text("zophis".to_string()));
        let point: Point = point.to_resolved(&env)?;
        println!("point.to_string(): {}", point.to_string());

        util::log(
            util::log(result(all_consuming(point_var)(new_span(
                "[hub]::my-domain.com:1.0.0:/dorko/x/",
            ))))?
            .to_point(),
        );
        util::log(
            util::log(result(all_consuming(point_var)(new_span(
                "[hub]::my-domain.com:1.0.0:/${dorko}/x/",
            ))))?
            .to_point(),
        );
        util::log(
            util::log(result(all_consuming(point_var)(new_span(
                "${not-supported}::my-domain.com:1.0.0:/${dorko}/x/",
            ))))?
            .to_point(),
        );

        let point = util::log(result(point_var(new_span("${route}::${root}:base1"))))?;
        let mut env = Env::new(Point::from_str("my-domain.com:blah")?);
        env.set_var("route", Substance::Text("[hub]".to_string()));
        env.set_var("root", Substance::Text("..".to_string()));

        let point: PointCtx = util::log(point.to_resolved(&env))?;

        /*
                let resolver = Env::new(Point::from_str("my-domain.com:under:over")?);
                let point = log(consume_point_var("../../hello") )?;
        //        let point: Point = log(point.to_resolved(&resolver))?;
          //      println!("point.to_string(): {}", point.to_string());
                let _: Result<Point, ExtErr> = log(log(result(all_consuming(point_var)(new_span(
                    "${not-supported}::my-domain.com:1.0.0:/${dorko}/x/",
                )))?
                    .to_resolved(&env)));

                 */
        Ok(())
    }

    #[test]
    pub fn test_point() -> Result<(), SpaceErr> {
        util::log(
            result(all_consuming(point_var)(new_span(
                "[hub]::my-domain.com:name:base",
            )))?
            .to_point(),
        )?;
        util::log(
            result(all_consuming(point_var)(new_span(
                "[hub]::my-domain.com:1.0.0:/dorko/x/",
            )))?
            .to_point(),
        )?;
        util::log(
            result(all_consuming(point_var)(new_span(
                "[hub]::my-domain.com:1.0.0:/dorko/xyz/",
            )))?
            .to_point(),
        )?;

        Ok(())
    }

    #[test]
    pub fn test_simple_point_var() -> Result<(), SpaceErr> {
        /*
        let point = util::log(result(point_var(new_span("localhost:base"))))?;
        println!("point '{}'", point.to_string());
        let point :Point = point.collapse()?;
        assert_eq!("localhost:base", point.to_string().as_str());
        let point = util::log(result(point_var(new_span("localhost:base<Kind>"))))?;
        let point :Point = point.collapse()?;
        assert_eq!("localhost:base", point.to_string().as_str());

        let point = util::log(result(point_var(new_span("localhost:base:3.0.0<Kind>"))))?;
        let point :Point = point.collapse()?;
        assert_eq!("localhost:base:3.0.0", point.to_string().as_str());
        let point = util::log(result(point_var(new_span("localhost:base:3.0.0:/some/file.txt<Kind>"))))?;
        assert_eq!("localhost:base:3.0.0:/some/file.txt", point.to_string().as_str());
        let point :Point = point.collapse()?;
        println!("point: '{}'",point.to_string());

        for seg in &point.segments {
            println!("\tseg: '{}'",seg.to_string());
        }
        assert_eq!("some/",point.segments.get(4).unwrap().to_string().as_str());

         */

        let point = util::log(result(point_var(new_span(
            "localhost:base:/fs/file.txt<Kind>",
        ))))?;
        let point: Point = point.collapse()?;
        assert_eq!("localhost:base:/fs/file.txt", point.to_string().as_str());

        Ok(())
    }

    #[test]
    pub fn test_lex_block() -> Result<(), SpaceErr> {
        let esc = result(escaped(anychar, '\\', anychar)(new_span("\\}")))?;
        //println!("esc: {}", esc);
        util::log(result(all_consuming(lex_block(BlockKind::Nested(
            NestedBlockKind::Curly,
        )))(new_span("{}"))))?;
        util::log(result(all_consuming(lex_block(BlockKind::Nested(
            NestedBlockKind::Curly,
        )))(new_span("{x}"))))?;
        util::log(result(all_consuming(lex_block(BlockKind::Nested(
            NestedBlockKind::Curly,
        )))(new_span("{\\}}"))))?;
        util::log(result(all_consuming(lex_block(BlockKind::Delimited(
            DelimitedBlockKind::SingleQuotes,
        )))(new_span("'hello'"))))?;
        util::log(result(all_consuming(lex_block(BlockKind::Delimited(
            DelimitedBlockKind::SingleQuotes,
        )))(new_span("'ain\\'t it cool?'"))))?;

        //assert!(log(result(all_consuming(lex_block( BlockKind::Nested(NestedBlockKind::Curly)))(create_span("{ }}")))).is_err());
        Ok(())
    }
    #[test]
    pub fn test_path_regex2() -> Result<(), SpaceErr> {
        util::log(result(path_regex(new_span("/xyz"))))?;
        Ok(())
    }
    #[test]
    pub fn test_bind_config() -> Result<(), SpaceErr> {
        let bind_config_str = r#"Bind(version=1.0.0)  { Route<Http> -> { <Get> -> ((*)) => &; } }
        "#;

        util::log(doc(bind_config_str))?;
        if let Document::BindConfig(bind) = util::log(doc(bind_config_str))? {
            assert_eq!(bind.route_scopes().len(), 1);
            let mut pipelines = bind.route_scopes();
            let pipeline_scope = pipelines.pop().unwrap();
            assert_eq!(pipeline_scope.selector.selector.name.as_str(), "Route");
            let message_scope = pipeline_scope.block.first().unwrap();
            assert_eq!(
                message_scope.selector.selector.name.to_string().as_str(),
                "Http"
            );
            let method_scope = message_scope.block.first().unwrap();
            assert_eq!(
                method_scope.selector.selector.name.to_string().as_str(),
                "Http<Get>"
            );
        } else {
            assert!(false);
        }

        let bind_config_str = r#"Bind(version=1.0.0)  {
              Route<Ext<Create>> -> localhost:app => &;
           }"#;

        if let Document::BindConfig(bind) = util::log(doc(bind_config_str))? {
            assert_eq!(bind.route_scopes().len(), 1);
            let mut pipelines = bind.route_scopes();
            let pipeline_scope = pipelines.pop().unwrap();
            assert_eq!(pipeline_scope.selector.selector.name.as_str(), "Route");
            let message_scope = pipeline_scope.block.first().unwrap();
            assert_eq!(
                message_scope.selector.selector.name.to_string().as_str(),
                "Ext"
            );
            let action_scope = message_scope.block.first().unwrap();
            assert_eq!(
                action_scope.selector.selector.name.to_string().as_str(),
                "Ext<Create>"
            );
        } else {
            assert!(false);
        }

        let bind_config_str = r#"  Bind(version=1.0.0) {
              Route -> {
                 <*> -> {
                    <Get>/users/(?P<user>)/.* -> localhost:users:${user} => &;
                 }
              }
           }

           "#;
        util::log(doc(bind_config_str))?;

        let bind_config_str = r#"  Bind(version=1.0.0) {
              Route -> {
                 <Http<*>>/users -> localhost:users => &;
              }
           }

           "#;
        util::log(doc(bind_config_str))?;

        let bind_config_str = r#"  Bind(version=1.0.0) {
              * -> { // This should fail since Route needs to be defined
                 <*> -> {
                    <Get>/users -> localhost:users => &;
                 }
              }
           }

           "#;
        assert!(util::log(doc(bind_config_str)).is_err());
        let bind_config_str = r#"  Bind(version=1.0.0) {
              Route<Rc> -> {
                Create ; Bok;
                  }
           }

           "#;
        assert!(util::log(doc(bind_config_str)).is_err());
        //   assert!(log(config(bind_config_str)).is_err());

        Ok(())
    }

    #[test]
    pub fn test_pipeline_segment() -> Result<(), SpaceErr> {
        util::log(result(pipeline_segment(new_span("-> localhost"))))?;
        assert!(util::log(result(pipeline_segment(new_span("->")))).is_err());
        assert!(util::log(result(pipeline_segment(new_span("localhost")))).is_err());
        Ok(())
    }

    #[test]
    pub fn test_pipeline_stop() -> Result<(), SpaceErr> {
        util::log(result(space_chars(new_span("localhost"))))?;
        util::log(result(space_no_dupe_dots(new_span("localhost"))))?;

        util::log(result(mesh_eos(new_span(""))))?;
        util::log(result(mesh_eos(new_span(":"))))?;

        util::log(result(recognize(tuple((
            context("point:space_segment_leading", peek(alpha1)),
            space_no_dupe_dots,
            space_chars,
        )))(new_span("localhost"))))?;
        util::log(result(space_point_segment(new_span("localhost.com"))))?;

        util::log(result(point_var(new_span("mechtron.io:app:hello")))?.to_point())?;
        util::log(result(pipeline_stop_var(new_span("localhost:app:hello"))))?;
        Ok(())
    }

    #[test]
    pub fn test_pipeline() -> Result<(), SpaceErr> {
        util::log(result(pipeline(new_span("-> localhost => &"))))?;
        Ok(())
    }

    #[test]
    pub fn test_pipeline_step() -> Result<(), SpaceErr> {
        util::log(result(pipeline_step_var(new_span("->"))))?;
        util::log(result(pipeline_step_var(new_span("-[ Text ]->"))))?;
        util::log(result(pipeline_step_var(new_span("-[ Text ]=>"))))?;
        util::log(result(pipeline_step_var(new_span("=[ Text ]=>"))))?;

        assert!(util::log(result(pipeline_step_var(new_span("=")))).is_err());
        assert!(util::log(result(pipeline_step_var(new_span("-[ Bin ]=")))).is_err());
        assert!(util::log(result(pipeline_step_var(new_span("[ Bin ]=>")))).is_err());
        Ok(())
    }

    #[test]
    pub fn test_rough_bind_config() -> Result<(), SpaceErr> {
        let unknown_config_kind = r#"
Unknown(version=1.0.0) # mem unknown config kind
{
    Route{
    }
}"#;
        let unsupported_bind_version = r#"
Bind(version=100.0.0) # mem unsupported version
{
    Route{
    }
}"#;
        let multiple_unknown_sub_selectors = r#"
Bind(version=1.0.0)
{
    Whatever -> { # Someone doesn't care what sub selectors he creates
    }

    Dude(filter $(value)) -> {}  # he doesn't care one bit!

}"#;

        let now_we_got_rows_to_parse = r#"
Bind(version=1.0.0)
{
    Route(auth) -> {
       Http {
          <$(method=.*)>/users/$(user=.*)/$(path=.*)-> localhost:app:users:$(user)^Http<$(method)>/$(path) => &;
          <Get>/logout -> localhost:app:mechtrons:logout-handler => &;
       }
    }

    Route -> {
       Ext<FullStop> -> localhost:apps:
       * -> localhost:app:bad-page => &;
    }


}"#;
        util::log(doc(unknown_config_kind));
        util::log(doc(unsupported_bind_version));
        util::log(doc(multiple_unknown_sub_selectors));
        util::log(doc(now_we_got_rows_to_parse));

        Ok(())
    }

    #[test]
    pub fn test_remove_comments() -> Result<(), SpaceErr> {
        let bind_str = r#"
# this is a mem of comments
Bind(version=1.0.0)->
{
  # let's see if it works a couple of spaces in.
  Route(auth)-> {  # and if it works on teh same line as something we wan to keep

  }

  # looky!  I deliberatly put an error here (space between the filter and the kazing -> )
  # My hope is that we will get a an appropriate error message WITH COMMENTS INTACT
  Route(noauth)-> # look!  I made a boo boo
  {
     # nothign to see here
  }
}"#;

        match doc(bind_str) {
            Ok(_) => {}
            Err(err) => {
                err.print();
            }
        }

        Ok(())
    }

    #[test]
    pub fn test_version() -> Result<(), SpaceErr> {
        rec_version(new_span("1.0.0"))?;
        rec_version(new_span("1.0.0-alpha"))?;
        version(new_span("1.0.0-alpha"))?;

        Ok(())
    }
    #[test]
    pub fn test_rough_block() -> Result<(), SpaceErr> {
        result(all_consuming(lex_nested_block(NestedBlockKind::Curly))(
            new_span("{  }"),
        ))?;
        result(all_consuming(lex_nested_block(NestedBlockKind::Curly))(
            new_span("{ {} }"),
        ))?;
        assert!(
            result(all_consuming(lex_nested_block(NestedBlockKind::Curly))(
                new_span("{ } }")
            ))
            .is_err()
        );
        // this is allowed by rough_block
        result(all_consuming(lex_nested_block(NestedBlockKind::Curly))(
            new_span("{ ] }"),
        ))?;

        result(lex_nested_block(NestedBlockKind::Curly)(new_span(
            r#"x blah


Hello my friend


        }"#,
        )))
        .err()
        .unwrap()
        .print();

        result(lex_nested_block(NestedBlockKind::Curly)(new_span(
            r#"{

Hello my friend


        "#,
        )))
        .err()
        .unwrap()
        .print();
        Ok(())
    }

    #[test]
    pub fn test_block() -> Result<(), SpaceErr> {
        util::log(result(lex_nested_block(NestedBlockKind::Curly)(new_span(
            "{ <Get> -> localhost; }    ",
        ))))?;
        if true {
            return Ok(());
        }
        all_consuming(nested_block(NestedBlockKind::Curly))(new_span("{  }"))?;
        all_consuming(nested_block(NestedBlockKind::Curly))(new_span("{ {} }"))?;
        util::log(result(nested_block(NestedBlockKind::Curly)(new_span(
            "{ [] }",
        ))))?;
        assert!(
            expected_block_terminator_or_non_terminator(NestedBlockKind::Curly)(new_span("}"))
                .is_ok()
        );
        assert!(
            expected_block_terminator_or_non_terminator(NestedBlockKind::Curly)(new_span("]"))
                .is_err()
        );
        assert!(
            expected_block_terminator_or_non_terminator(NestedBlockKind::Square)(new_span("x"))
                .is_ok()
        );
        assert!(nested_block(NestedBlockKind::Curly)(new_span("{ ] }")).is_err());
        result(nested_block(NestedBlockKind::Curly)(new_span(
            r#"{



        ]


        }"#,
        )))
        .err()
        .unwrap()
        .print();
        Ok(())
    }

    //#[test]
    pub fn test_root_scope_selector() -> Result<(), SpaceErr> {
        assert!(
            (result(root_scope_selector(new_span(
                r#"

            Bind(version=1.0.0)->"#,
            )))
            .is_ok())
        );

        assert!(
            (result(root_scope_selector(new_span(
                r#"

            Bind(version=1.0.0-alpha)->"#,
            )))
            .is_ok())
        );

        result(root_scope_selector(new_span(
            r#"

            Bind(version=1.0.0) ->"#,
        )))
        .err()
        .unwrap()
        .print();

        result(root_scope_selector(new_span(
            r#"

        Bind   x"#,
        )))
        .err()
        .unwrap()
        .print();

        result(root_scope_selector(new_span(
            r#"

        (Bind(version=3.2.0)   "#,
        )))
        .err()
        .unwrap()
        .print();

        Ok(())
    }

    //    #[test]
    pub fn test_scope_filter() -> Result<(), SpaceErr> {
        result(scope_filter(new_span("(auth)")))?;
        result(scope_filter(new_span("(auth )")))?;
        result(scope_filter(new_span("(auth hello)")))?;
        result(scope_filter(new_span("(auth +hello)")))?;
        result(scope_filters(new_span("(auth +hello)->")))?;
        result(scope_filters(new_span("(auth +hello)-(filter2)->")))?;
        result(scope_filters(new_span("(3auth +hello)-(filter2)->")))
            .err()
            .unwrap()
            .print();
        result(scope_filters(new_span("(a?th +hello)-(filter2)->")))
            .err()
            .unwrap()
            .print();
        result(scope_filters(new_span("(auth +hello)-(filter2) {}")))
            .err()
            .unwrap()
            .print();

        assert!(skewer_case_chars(new_span("3x")).is_err());

        Ok(())
    }
    #[test]
    pub fn test_next_selector() {
        assert_eq!(
            "Http",
            next_stacked_name(new_span("Http"))
                .unwrap()
                .1
                 .0
                .to_string()
                .as_str()
        );
        assert_eq!(
            "Http",
            next_stacked_name(new_span("<Http>"))
                .unwrap()
                .1
                 .0
                .to_string()
                .as_str()
        );
        assert_eq!(
            "Http",
            next_stacked_name(new_span("Http<Ext>"))
                .unwrap()
                .1
                 .0
                .to_string()
                .as_str()
        );
        assert_eq!(
            "Http",
            next_stacked_name(new_span("<Http<Ext>>"))
                .unwrap()
                .1
                 .0
                .to_string()
                .as_str()
        );

        assert_eq!(
            "*",
            next_stacked_name(new_span("<*<Ext>>"))
                .unwrap()
                .1
                 .0
                .to_string()
                .as_str()
        );

        assert_eq!(
            "*",
            next_stacked_name(new_span("*"))
                .unwrap()
                .1
                 .0
                .to_string()
                .as_str()
        );

        assert!(next_stacked_name(new_span("<*x<Ext>>")).is_err());
    }
    #[test]
    pub fn test_lex_scope2() -> Result<(), SpaceErr> {
        /*        let scope = log(result(lex_scopes(create_span(
                   "  Get -> {}\n\nPut -> {}   ",
               ))))?;

        */
        util::log(result(many0(delimited(
            multispace0,
            lex_scope,
            multispace0,
        ))(new_span(""))))?;
        util::log(result(path_regex(new_span("/root/$(subst)"))))?;
        util::log(result(path_regex(new_span("/users/$(user=.*)"))))?;

        Ok(())
    }

    #[test]
    pub fn test_lex_scope() -> Result<(), SpaceErr> {
        let pipes = util::log(result(lex_scope(new_span("Pipes -> {}")))).unwrap();

        //        let pipes = log(result(lex_scope(create_span("Pipes {}"))));

        assert_eq!(pipes.selector.name.to_string().as_str(), "Pipes");
        assert_eq!(pipes.block.kind, BlockKind::Nested(NestedBlockKind::Curly));
        assert_eq!(pipes.block.content.len(), 0);
        assert!(pipes.selector.filters.is_empty());
        assert!(pipes.pipeline_step.is_some());

        assert!(util::log(result(lex_scope(new_span("Pipes {}")))).is_err());

        let pipes = util::log(result(lex_scope(new_span("Pipes -> 12345;"))))?;
        assert_eq!(pipes.selector.name.to_string().as_str(), "Pipes");
        assert_eq!(pipes.block.content.to_string().as_str(), "-> 12345");
        assert_eq!(
            pipes.block.kind,
            BlockKind::Terminated(TerminatedBlockKind::Semicolon)
        );
        assert_eq!(pipes.selector.filters.len(), 0);
        assert!(pipes.pipeline_step.is_none());
        let pipes = util::log(result(lex_scope(new_span(
            //This time adding a space before the 12345... there should be one space in the content, not two
            r#"Pipes ->  12345;"#,
        ))))?;
        assert_eq!(pipes.selector.name.to_string().as_str(), "Pipes");
        assert_eq!(pipes.block.content.to_string().as_str(), "->  12345");
        assert_eq!(
            pipes.block.kind,
            BlockKind::Terminated(TerminatedBlockKind::Semicolon)
        );
        assert_eq!(pipes.selector.filters.len(), 0);
        assert!(pipes.pipeline_step.is_none());

        let pipes = util::log(result(lex_scope(new_span("Pipes(auth) -> {}"))))?;

        assert_eq!(pipes.selector.name.to_string().as_str(), "Pipes");
        assert_eq!(pipes.block.content.len(), 0);
        assert_eq!(pipes.block.kind, BlockKind::Nested(NestedBlockKind::Curly));
        assert_eq!(pipes.selector.filters.len(), 1);
        assert!(pipes.pipeline_step.is_some());

        let pipes = util::log(result(lex_scope(new_span("Route<Ext> -> {}"))))?;

        assert_eq!(pipes.selector.name.to_string().as_str(), "Route");
        assert_eq!(
            Some(
                pipes
                    .selector
                    .children
                    .as_ref()
                    .unwrap()
                    .to_string()
                    .as_str()
            ),
            Some("<Ext>")
        );

        assert_eq!(pipes.block.content.to_string().as_str(), "");
        assert_eq!(pipes.block.kind, BlockKind::Nested(NestedBlockKind::Curly));
        assert_eq!(pipes.selector.filters.len(), 0);
        assert!(pipes.pipeline_step.is_some());

        let pipes = util::log(result(lex_scope(new_span(
            "Route<Http>(noauth) -> {zoink!{}}",
        ))))?;
        assert_eq!(pipes.selector.name.to_string().as_str(), "Route");
        assert_eq!(
            Some(
                pipes
                    .selector
                    .children
                    .as_ref()
                    .unwrap()
                    .to_string()
                    .as_str()
            ),
            Some("<Http>")
        );
        assert_eq!(pipes.block.content.to_string().as_str(), "zoink!{}");
        assert_eq!(pipes.block.kind, BlockKind::Nested(NestedBlockKind::Curly));
        assert_eq!(pipes.selector.filters.len(), 1);
        //        assert_eq!(Some(pipes.pipeline_step.unwrap().to_string().as_str()),Some("->") );

        let msg = "Hello my future friend";
        let parseme = format!("<Http<Get>> -> {};", msg);
        let pipes = util::log(result(lex_scope(new_span(parseme.as_str()))))?;

        assert_eq!(pipes.selector.name.to_string().as_str(), "Http");
        assert_eq!(
            pipes.block.content.to_string().as_str(),
            format!("-> {}", msg)
        );
        assert_eq!(
            pipes.block.kind,
            BlockKind::Terminated(TerminatedBlockKind::Semicolon)
        );
        assert_eq!(pipes.selector.filters.len(), 0);
        assert!(pipes.pipeline_step.is_none());

        assert_eq!(
            lex_scope_selector(new_span("<Route<Http>>/users/",))
                .unwrap()
                .0
                .len(),
            0
        );

        util::log(result(lex_scope_selector(new_span(
            "Route<Http<Get>>/users/",
        ))))
        .unwrap();

        let pipes = util::log(result(lex_scope(new_span(
            "Route<Http<Get>>/blah -[Text ]-> {}",
        ))))
        .unwrap();
        assert_eq!(pipes.selector.name.to_string().as_str(), "Route");
        assert_eq!(
            Some(
                pipes
                    .selector
                    .children
                    .as_ref()
                    .unwrap()
                    .to_string()
                    .as_str()
            ),
            Some("<Http<Get>>")
        );
        assert_eq!(pipes.block.kind, BlockKind::Nested(NestedBlockKind::Curly));
        assert_eq!(pipes.selector.filters.len(), 0);
        assert_eq!(
            pipes.pipeline_step.as_ref().unwrap().to_string().as_str(),
            "-[Text ]->"
        );

        let pipes = util::log(result(lex_scope(new_span(
            "Route<Http<Get>>(auth)/users/ -[Text ]-> {}",
        ))))?;
        assert_eq!(pipes.selector.name.to_string().as_str(), "Route");
        assert_eq!(
            Some(
                pipes
                    .selector
                    .children
                    .as_ref()
                    .unwrap()
                    .to_string()
                    .as_str()
            ),
            Some("<Http<Get>>")
        );
        assert_eq!(pipes.block.kind, BlockKind::Nested(NestedBlockKind::Curly));
        assert_eq!(pipes.selector.filters.len(), 1);
        assert_eq!(
            pipes.pipeline_step.as_ref().unwrap().to_string().as_str(),
            "-[Text ]->"
        );

        let pipes = util::log(result(lex_scope(new_span(
            "Route<Http<Get>>(auth)-(blah xyz)/users/ -[Text ]-> {}",
        ))))?;
        assert_eq!(pipes.selector.name.to_string().as_str(), "Route");
        assert_eq!(
            Some(
                pipes
                    .selector
                    .children
                    .as_ref()
                    .unwrap()
                    .to_string()
                    .as_str()
            ),
            Some("<Http<Get>>")
        );
        assert_eq!(pipes.block.kind, BlockKind::Nested(NestedBlockKind::Curly));
        assert_eq!(pipes.selector.filters.len(), 2);
        assert_eq!(
            pipes.pipeline_step.as_ref().unwrap().to_string().as_str(),
            "-[Text ]->"
        );

        let (next, stripped) = strip_comments(new_span(
            r#"Route<Http>(auth)-(blah xyz)/users/ -[Text]-> {

            Get -> {}
            <Put>(superuser) -> localhost:app => &;
            Post/users/scott -> localhost:app^Ext<SuperScott> => &;

        }"#,
        ))?;
        let span = span_with_extra(stripped.as_str(), Arc::new(stripped.to_string()));
        let pipes = util::log(result(lex_scope(span)))?;

        let pipes = util::log(result(lex_scope(new_span("* -> {}"))))?;

        /* let pipes = log(result(lex_scope(create_span(
            "* -> {}",
        ))))?;

        */
        Ok(())
    }

    pub fn test_nesting_bind() {
        let pipes = util::log(result(lex_scope(new_span(
            r#"


            Route<Http>/auth/.*(auth) -> {

                   <Get>/auth/more ->

            }"#,
        ))))
        .unwrap();
    }

    //#[test]
    pub fn test_root_and_subscope_phases() -> Result<(), SpaceErr> {
        let config = r#"
Bind(version=1.2.3)-> {
   Route -> {
   }

   Route(auth)-> {
   }
}

        "#;

        let root = result(root_scope(new_span(config)))?;

        util::log(lex_scopes(root.block.content.clone()));
        let sub_scopes = lex_scopes(root.block.content.clone())?;

        assert_eq!(sub_scopes.len(), 2);

        Ok(())
    }
    #[test]
    pub fn test_variable_name() -> Result<(), SpaceErr> {
        assert_eq!(
            "v".to_string(),
            util::log(result(lowercase1(new_span("v"))))?.to_string()
        );
        assert_eq!(
            "var".to_string(),
            util::log(result(skewer_dot(new_span("var"))))?.to_string()
        );

        util::log(result(variable_name(new_span("var"))))?;
        Ok(())
    }

    //#[test]
    pub fn test_subst() -> Result<(), SpaceErr> {
        /*
        #[derive(Clone)]
        pub struct SomeParser();
        impl SubstParser<String> for SomeParser {
            fn parse_span<'a>(&self, span: I) -> Res<I, String> {
                recognize(terminated(
                    recognize(many0(pair(peek(not(eof)), recognize(anychar)))),
                    eof,
                ))(span)
                .map(|(next, span)| (next, span.to_string()))
            }
        }

        let chunks = log(result(subst(SomeParser())(create_span("123[]:${var}:abc"))))?;
        assert_eq!(chunks.chunks.len(), 3);
        let mut resolver = MapResolver::new();
        resolver.insert("var", "hello");
        let resolved = log(chunks.resolve_vars(&resolver))?;

        let chunks = log(result(subst(SomeParser())(create_span(
            "123[]:\\${var}:abc",
        ))))?;
        let resolved = log(chunks.resolve_vars(&resolver))?;

        let r = log(result(subst(SomeParser())(create_span(
            "123[    ]:${var}:abc",
        ))))?;
        println!("{}", r.to_string());
        log(result(subst(SomeParser())(create_span("123[]:${vAr}:abc"))));
        log(result(subst(SomeParser())(create_span(
            "123[]:${vAr }:abc",
        ))));

        Ok(())

         */
        unimplemented!()
    }
}

fn create_command<I: Span>(input: I) -> Res<I, CommandVar> {
    tuple((tag("create"), create))(input)
        .map(|(next, (_, create))| (next, CommandVar::Create(create)))
}

pub fn publish_command<I: Span>(input: I) -> Res<I, CommandVar> {
    tuple((tag("publish"), space1, publish))(input)
        .map(|(next, (_, _, create))| (next, CommandVar::Create(create)))
}

fn select_command<I: Span>(input: I) -> Res<I, CommandVar> {
    tuple((tag("select"), space1, select))(input)
        .map(|(next, (_, _, select))| (next, CommandVar::Select(select)))
}

fn set_command<I: Span>(input: I) -> Res<I, CommandVar> {
    tuple((tag("set"), space1, set))(input).map(|(next, (_, _, set))| (next, CommandVar::Set(set)))
}

fn get_command<I: Span>(input: I) -> Res<I, CommandVar> {
    tuple((tag("get"), space1, get))(input).map(|(next, (_, _, get))| (next, CommandVar::Get(get)))
}

pub fn command_strategy<I: Span>(input: I) -> Res<I, Strategy> {
    opt(tuple((tag("?"), multispace0)))(input).map(|(next, hint)| match hint {
        None => (next, Strategy::Commit),
        Some(_) => (next, Strategy::Ensure),
    })
}

pub fn command<I: Span>(input: I) -> Res<I, CommandVar> {
    context(
        "command",
        alt((
            create_command,
            publish_command,
            select_command,
            set_command,
            get_command,
            fail,
        )),
    )(input)
}

pub fn command_line<I: Span>(input: I) -> Res<I, CommandVar> {
    tuple((
        multispace0,
        command,
        multispace0,
        opt(tag(";")),
        multispace0,
    ))(input)
    .map(|(next, (_, command, _, _, _))| (next, command))
}

pub fn script_line<I: Span>(input: I) -> Res<I, CommandVar> {
    tuple((multispace0, command, multispace0, tag(";"), multispace0))(input)
        .map(|(next, (_, command, _, _, _))| (next, command))
}

pub fn script<I: Span>(input: I) -> Res<I, Vec<CommandVar>> {
    many0(script_line)(input)
}

pub fn consume_command_line<I: Span>(input: I) -> Res<I, CommandVar> {
    all_consuming(command_line)(input)
}

pub fn rec_script_line<I: Span>(input: I) -> Res<I, I> {
    recognize(script_line)(input)
}

#[cfg(test)]
pub mod cmd_test {
    use core::str::FromStr;

    use nom::error::{VerboseError, VerboseErrorKind};
    use nom_supreme::final_parser::{final_parser, ExtractContext};

    use cosmic_nom::{new_span, Res};

    use crate::command::{Command, CommandVar};
    use crate::err::SpaceErr;
    use crate::parse::error::result;
    use crate::parse::{
        command, create_command, publish_command, script, upload_blocks, CamelCase,
    };
    use crate::util::ToResolved;
    use crate::{BaseKind, KindTemplate, SetProperties};

    /*
    #[mem]
    pub async fn test2() -> Result<(),Error>{
        let input = "? xreate localhost<Space>";
        let x: Result<CommandOp,VerboseError<&str>> = final_parser(command)(input);
        match x {
            Ok(_) => {}
            Err(err) => {
                println!("err: {}", err.to_string())
            }
        }


        Ok(())
    }

     */

    //    #[test]
    pub fn test() -> Result<(), SpaceErr> {
        let input = "xreate? localhost<Space>";
        match command(new_span(input)) {
            Ok(_) => {}
            Err(nom::Err::Error(e)) => {
                eprintln!("yikes!");
                return Err("could not find context".into());
            }
            Err(e) => {
                return Err("some err".into());
            }
        }
        Ok(())
    }

    #[test]
    pub fn test_kind() -> Result<(), SpaceErr> {
        let input = "create localhost:users<UserBase<Keycloak>>";
        let (_, command) = command(new_span(input))?;
        match command {
            CommandVar::Create(create) => {
                assert_eq!(
                    create.template.kind.sub,
                    Some(CamelCase::from_str("Keycloak").unwrap())
                );
            }
            _ => {
                panic!("expected create command")
            }
        }
        Ok(())
    }

    #[test]
    pub fn test_script() -> Result<(), SpaceErr> {
        let input = r#" create? localhost<Space>;
 Xcrete localhost:repo<Base<Repo>>;
 create? localhost:repo:tutorial<ArtifactBundleSeries>;
 publish? ^[ bundle.zip ]-> localhost:repo:tutorial:1.0.0;
 set localhost{ +bind=localhost:repo:tutorial:1.0.0:/bind/localhost.bind } ;
        "#;

        crate::parse::script(new_span(input))?;
        Ok(())
    }

    #[test]
    pub fn test_publish() -> Result<(), SpaceErr> {
        let input = r#"publish ^[ bundle.zip ]-> localhost:repo:tutorial:1.0.0"#;
        publish_command(new_span(input))?;
        Ok(())
    }

    #[test]
    pub fn test_upload_blocks() -> Result<(), SpaceErr> {
        let input = r#"publish ^[ bundle.zip ]-> localhost:repo:tutorial:1.0.0"#;
        let blocks = result(upload_blocks(new_span(input)))?;
        assert_eq!(1, blocks.len());
        let block = blocks.get(0).unwrap();
        assert_eq!("bundle.zip", block.name.as_str());

        // this should fail bcause it has multiple ^[
        let input = r#"publish ^[ ^[ bundle.zip ]-> localhost:repo:tutorial:1.0.0"#;
        let blocks = result(upload_blocks(new_span(input)))?;
        assert_eq!(0, blocks.len());

        // this should fail bcause it has no ^[
        let input = r#"publish localhost:repo:tutorial:1.0.0"#;
        let blocks = result(upload_blocks(new_span(input)))?;
        assert_eq!(0, blocks.len());

        Ok(())
    }

    #[test]
    pub fn test_create_kind() -> Result<(), SpaceErr> {
        let input = r#"create localhost:repo:tutorial:1.0.0<Repo>"#;
        let mut command = result(create_command(new_span(input)))?;
        let command = command.collapse()?;
        if let Command::Create(create) = command {
            let kind = KindTemplate {
                base: BaseKind::Repo,
                sub: None,
                specific: None,
            };
            assert_eq!(create.template.kind, kind);
        } else {
            assert!(false);
        }

        Ok(())
    }

    #[test]
    pub fn test_create_properties() -> Result<(), SpaceErr> {
        let input = r#"create localhost:repo:tutorial:1.0.0<Repo>{ +config=the:cool:property }"#;
        let mut command = result(create_command(new_span(input)))?;
        let command = command.collapse()?;
        if let Command::Create(create) = command {
            assert!(create.properties.get("config").is_some());
        } else {
            assert!(false);
        }

        Ok(())
    }
}

pub fn layer<I: Span>(input: I) -> Res<I, Layer> {
    let (next, layer) = recognize(camel_case)(input.clone())?;
    match Layer::from_str(layer.to_string().as_str()) {
        Ok(layer) => Ok((next, layer)),
        Err(err) => Err(nom::Err::Error(ErrorTree::from_error_kind(
            input,
            ErrorKind::Alpha,
        ))),
    }
}

fn topic_uuid<I: Span>(input: I) -> Res<I, Topic> {
    delimited(tag("Topic<Uuid>("), parse_uuid, tag(")"))(input)
        .map(|(next, uuid)| ((next, Topic::Uuid(uuid))))
}

fn topic_cli<I: Span>(input: I) -> Res<I, Topic> {
    value(Topic::Cli, tag("Topic<Cli>"))(input)
}

fn topic_path<I: Span>(input: I) -> Res<I, Topic> {
    delimited(tag("Topic<Path>("), many1(skewer_case), tag(")"))(input)
        .map(|(next, segments)| ((next, Topic::Path(segments))))
}

fn topic_any<I: Span>(input: I) -> Res<I, Topic> {
    context("Topic<*>", value(Topic::Any, tag("Topic<*>")))(input)
}

fn topic_not<I: Span>(input: I) -> Res<I, Topic> {
    context("Topic<Not>", value(Topic::Not, tag("Topic<!>")))(input)
}

pub fn topic_none<I: Span>(input: I) -> Res<I, Topic> {
    Ok((input, Topic::None))
}

pub fn topic<I: Span>(input: I) -> Res<I, Topic> {
    context(
        "topic",
        alt((topic_cli, topic_path, topic_uuid, topic_any, topic_not)),
    )(input)
}

pub fn topic_or_none<I: Span>(input: I) -> Res<I, Topic> {
    context("topic_or_none", alt((topic, topic_none)))(input)
}

pub fn plus_topic_or_none<I: Span>(input: I) -> Res<I, Topic> {
    context(
        "plus_topic_or_none",
        alt((preceded(tag("+"), topic), topic_none)),
    )(input)
}

pub fn port<I: Span>(input: I) -> Res<I, Surface> {
    let (next, (point, layer, topic)) = context(
        "port",
        tuple((
            terminated(tw(point_var), tag("@")),
            layer,
            plus_topic_or_none,
        )),
    )(input.clone())?;

    match point.w.collapse() {
        Ok(point) => Ok((next, Surface::new(point, layer, topic))),
        Err(err) => {
            let err = ErrorTree::from_error_kind(input.clone(), ErrorKind::Alpha);
            let loc = input.slice(point.trace.range);
            Err(nom::Err::Error(ErrorTree::add_context(
                loc,
                "resolver-not-available",
                err,
            )))
        }
    }
}

pub type PortSelectorVal = PortSelectorDef<Hop, VarVal<Topic>, VarVal<ValuePattern<Layer>>>;
pub type PortSelectorCtx = PortSelectorDef<Hop, Topic, ValuePattern<Layer>>;
pub type PortSelector = PortSelectorDef<Hop, Topic, ValuePattern<Layer>>;

pub struct PortSelectorDef<Hop, Topic, Layer> {
    point: SelectorDef<Hop>,
    topic: Topic,
    layer: Layer,
}

pub struct KindLex {
    pub base: CamelCase,
    pub sub: Option<CamelCase>,
    pub specific: Option<Specific>,
}

impl TryInto<KindParts> for KindLex {
    type Error = SpaceErr;

    fn try_into(self) -> Result<KindParts, Self::Error> {
        Ok(KindParts {
            base: BaseKind::try_from(self.base)?,
            sub: self.sub,
            specific: self.specific,
        })
    }
}<|MERGE_RESOLUTION|>--- conflicted
+++ resolved
@@ -1570,13 +1570,10 @@
     let (next, (point, wildcard)) = pair(point_var, opt(recognize(tag("%"))))(input.clone())?;
 
     if point.is_root() {
-        return Ok((
-            next,
-            PointTemplateVar {
-                parent: point,
-                child_segment_template: PointSegTemplate::Root,
-            },
-        ));
+        return Ok((next, PointTemplateVar {
+            parent: point,
+            child_segment_template: PointSegTemplate::Root
+        }));
     }
 
     let parent = point
@@ -1725,10 +1722,7 @@
 
 pub fn create<I: Span>(input: I) -> Res<I, CreateVar> {
     tuple((
-        opt(alt((
-            value(Strategy::Override, tag("!")),
-            value(Strategy::Ensure, tag("?")),
-        ))),
+        opt(alt((value(Strategy::Override, tag("!")),value(Strategy::Ensure, tag("?"))))),
         space1,
         template,
         opt(delimited(tag("{"), set_properties, tag("}"))),
@@ -4839,7 +4833,7 @@
     use crate::command::CommandVar;
     use crate::config::bind::{PipelineStepVar, PipelineStopVar, RouteSelector, WaveDirection};
     use crate::err::report::{Label, Report, ReportKind};
-    use crate::err::{ParseErrs, SpaceErr};
+    use crate::err::SpaceErr;
     use crate::kind::KindParts;
     use crate::loc::{Layer, PointSeg, PointVar, StarKey, Topic, VarVal, Version};
     use crate::parse::model::{
@@ -4900,33 +4894,28 @@
      */
 
     fn create_err_report<I: Span>(context: &str, loc: I) -> SpaceErr {
-        let mut builder = Report::build(ReportKind::Error, (), 23);
-
-        match NestedBlockKind::error_message(&loc, context) {
-            Ok(message) => {
-                let builder = builder.with_message(message).with_label(
-                    Label::new(loc.location_offset()..loc.location_offset()).with_message(message),
-                );
-                return ParseErrs::from_report(builder.finish(), loc.extra()).into();
-            }
-            Err(_) => {}
-        }
-
-        let builder = match context {
+        SpaceErr::server_error(context)
+    }
+    /*    fn create_err_report<I: Span>(context: &str, loc: I) -> UniErr {
+            let mut builder = Report::build(ReportKind::Error, (), 23);
+
+            match NestedBlockKind::error_message(&loc, context) {
+                Ok(message) => {
+                    let builder = builder.with_message(message).with_label(
+                        Label::new(loc.location_offset()..loc.location_offset()).with_message(message),
+                    );
+                    return ParseErrs::from_report(builder.finish(), loc.extra()).into();
+                }
+                Err(_) => {}
+            }
+
+            let builder = match context {
                 "var" => {
                     let f = |input| {preceded(tag("$"),many0(alt((tag("{"),alphanumeric1,tag("-"),tag("_"),multispace1))))(input)};
                     let len = len(f)(loc.clone())+1;
                     builder.with_message("Variables should be lowercase skewer with a leading alphabet character and surrounded by ${} i.e.:'${var-name}' ").with_label(Label::new(loc.location_offset()..loc.location_offset()+len).with_message("Bad Variable Substitution"))
                 },
-                "assignment:plus" => {
-                    builder.with_message("Expecting a preceding '+' (create variable operator)").with_label(Label::new(loc.location_offset()..loc.location_offset()).with_message("expected '+'"))
-                }
-                "assignment:equals" => {
-                    builder.with_message("Expecting a preceding '=' for assignment").with_label(Label::new(loc.location_offset()..loc.location_offset()).with_message("expecting '='"))
-                }
-                "assignment:value" => {
-                    builder.with_message("Expecting a value").with_label(Label::new(loc.location_offset()..loc.location_offset()).with_message("expecting value"))
-                }
+
                 "capture-path" => {
                     builder.with_message("Invalid capture path. Legal characters are filesystem characters plus captures $(var=.*) i.e. /users/$(user=.*)").with_label(Label::new(loc.location_offset()..loc.location_offset()).with_message("Illegal capture path"))
 
@@ -4984,28 +4973,27 @@
                 "scope:expect-space-after-pipeline-step" =>{ builder.with_message("expecting a space after selection pipeline step (->)").with_label(Label::new(loc.location_offset()..loc.location_offset()).with_message("Expecting Space"))},
                 "scope-selector-name:expect-alphanumeric-leading" => { builder.with_message("expecting a valid scope selector name starting with an alphabetic character").with_label(Label::new(loc.location_offset()..loc.location_offset()).with_message("Expecting Alpha Char"))},
                 "scope-selector-name:expect-termination" => { builder.with_message("expecting scope selector to be followed by a space, a filter declaration: '(filter)->' or a sub scope selector: '<SubScope> or subscope terminator '>' '").with_label(Label::new(loc.location_offset()..loc.location_offset()).with_message("Bad Scope Selector Termination"))},
-                "scope-selector-version-closing-tag" =>{ builder.with_message("expecting a closing parenthesis for the root version declaration (no spaces allowed) -> i.e. Bind(version=1.0.0)->").with_label(Label::new(loc.location_offset()..loc.location_offset()).with_message("missing closing parenthesis"))}
-                "scope-selector-version-missing-kazing"=> { builder.with_message("The version declaration needs a little style.  Try adding a '->' to it.  Make sure there are no spaces between the parenthesis and the -> i.e. Bind(version=1.0.0)->").with_label(Label::new(loc.location_offset()..loc.location_offset()).with_message("missing stylish arrow"))}
-                "scope-selector-version" => { builder.with_message("Root config selector requires a version declaration with NO SPACES between the name and the version filter example: Bind(version=1.0.0)->").with_label(Label::new(loc.location_offset()..loc.location_offset()).with_message("bad version declaration"))}
-                "scope-selector-name" => { builder.with_message("Expecting an alphanumeric scope selector name. example: Pipeline").with_label(Label::new(loc.location_offset()..loc.location_offset()).with_message("expecting scope selector"))}
-                "root-scope-selector-name" => { builder.with_message("Expecting an alphanumeric root scope selector name and version. example: Bind(version=1.0.0)->").with_label(Label::new(loc.location_offset()..loc.location_offset()).with_message("expecting scope selector"))}
-                "consume" => { builder.with_message("Expected to be able to consume the entire String")}
-                "point:space_segment:dot_dupes" => { builder.with_message("Space Segment cannot have consecutive dots i.e. '..'").with_label(Label::new(loc.location_offset()..loc.location_offset()).with_message("Consecutive dots not allowed"))}
-                "point:version:root_not_trailing" =>{ builder.with_message("Root filesystem is the only segment allowed to follow a bundle version i.e. 'space:base:2.0.0-version:/dir/somefile.txt'").with_label(Label::new(loc.location_offset()..loc.location_offset()).with_message("Only root file segment ':/' allowed here"))}
-                "point:space_segment_leading" => {builder.with_message("The leading character of a Space segment must be a lowercase letter").with_label(Label::new(loc.location_offset()..loc.location_offset()).with_message("Invalid Leading Character"))}
-                "point:space_segment" => {builder.with_message("A Point Space Segment must be all lowercase, alphanumeric with dashes and dots.  It follows Host and Domain name rules i.e. 'localhost', 'mechtron.io'").with_label(Label::new(loc.location_offset()..loc.location_offset()).with_message("Invalid Space Segment"))}
-                "point:bad_leading" => {builder.with_message("The leading character must be a lowercase letter (for Base Segments) or a digit (for Version Segments)").with_label(Label::new(loc.location_offset()..loc.location_offset()).with_message("Invalid Leading Character"))}
-                "point:base_segment" => {builder.with_message("A Point Base Segment must be 'skewer-case': all lowercase alphanumeric with dashes. The leading character must be a letter.").with_label(Label::new(loc.location_offset()..loc.location_offset()).with_message("Invalid Base Segment Character"))}
-                "point:dir_pop" => {builder.with_message("A Point Directory Pop '..'").with_label(Label::new(loc.location_offset()..loc.location_offset()).with_message("Something is Wrong"))}
-                "point:dir_segment" => {builder.with_message("A Point Dir Segment follows legal filesystem characters and must end in a '/'").with_label(Label::new(loc.location_offset()..loc.location_offset()).with_message("Illegal Character"))}
-                "point:root_filesystem_segment" => {builder.with_message("Root FileSystem ':/'").with_label(Label::new(loc.location_offset()..loc.location_offset()).with_message("Illegal Character"))}
-                "point:file_segment" => {builder.with_message("A Point File Segment follows legal filesystem characters").with_label(Label::new(loc.location_offset()..loc.location_offset()).with_message("Illegal Character"))}
-                "point:file_or_directory"=> {builder.with_message("A Point File Segment (Files & Directories) follows legal filesystem characters").with_label(Label::new(loc.location_offset()..loc.location_offset()).with_message("Illegal Character"))}
-                "point:version_segment" => {builder.with_message("A Version Segment allows all legal SemVer characters").with_label(Label::new(loc.location_offset()..loc.location_offset()).with_message("Illegal Character"))}
-                "filter-name" => {builder.with_message("Filter name must be skewer case with leading character").with_label(Label::new(loc.location_offset()..loc.location_offset()).with_message("Invalid filter name"))}
-                "kind-base" => {builder.with_message("Invalid Base Kind").with_label(Label::new(loc.location_offset()..loc.location_offset()).with_message("Base Kind not recognized"))}
-            "command" => {builder.with_message("Unrecognized Command").with_label(Label::new(loc.location_offset()..loc.location_offset()).with_message("Invalid"))}
-                "parsed-scope-selector-kazing" => {builder.with_message("Selector needs some style with the '->' operator either right after the Selector i.e.: 'Pipeline ->' or as part of the filter declaration i.e. 'Pipeline(auth)->'").with_label(Label::new(loc.location_offset()..loc.location_offset()).with_message("Missing or Invalid Kazing Operator( -> )"))}
+                    "scope-selector-version-closing-tag" =>{ builder.with_message("expecting a closing parenthesis for the root version declaration (no spaces allowed) -> i.e. Bind(version=1.0.0)->").with_label(Label::new(loc.location_offset()..loc.location_offset()).with_message("missing closing parenthesis"))}
+                    "scope-selector-version-missing-kazing"=> { builder.with_message("The version declaration needs a little style.  Try adding a '->' to it.  Make sure there are no spaces between the parenthesis and the -> i.e. Bind(version=1.0.0)->").with_label(Label::new(loc.location_offset()..loc.location_offset()).with_message("missing stylish arrow"))}
+                    "scope-selector-version" => { builder.with_message("Root config selector requires a version declaration with NO SPACES between the name and the version filter example: Bind(version=1.0.0)->").with_label(Label::new(loc.location_offset()..loc.location_offset()).with_message("bad version declaration"))}
+                    "scope-selector-name" => { builder.with_message("Expecting an alphanumeric scope selector name. example: Pipeline").with_label(Label::new(loc.location_offset()..loc.location_offset()).with_message("expecting scope selector"))}
+                    "root-scope-selector-name" => { builder.with_message("Expecting an alphanumeric root scope selector name and version. example: Bind(version=1.0.0)->").with_label(Label::new(loc.location_offset()..loc.location_offset()).with_message("expecting scope selector"))}
+                    "consume" => { builder.with_message("Expected to be able to consume the entire String")}
+                    "point:space_segment:dot_dupes" => { builder.with_message("Space Segment cannot have consecutive dots i.e. '..'").with_label(Label::new(loc.location_offset()..loc.location_offset()).with_message("Consecutive dots not allowed"))}
+                    "point:version:root_not_trailing" =>{ builder.with_message("Root filesystem is the only segment allowed to follow a bundle version i.e. 'space:base:2.0.0-version:/dir/somefile.txt'").with_label(Label::new(loc.location_offset()..loc.location_offset()).with_message("Only root file segment ':/' allowed here"))}
+                    "point:space_segment_leading" => {builder.with_message("The leading character of a Space segment must be a lowercase letter").with_label(Label::new(loc.location_offset()..loc.location_offset()).with_message("Invalid Leading Character"))}
+                    "point:space_segment" => {builder.with_message("A Point Space Segment must be all lowercase, alphanumeric with dashes and dots.  It follows Host and Domain name rules i.e. 'localhost', 'mechtron.io'").with_label(Label::new(loc.location_offset()..loc.location_offset()).with_message("Invalid Space Segment"))}
+                    "point:bad_leading" => {builder.with_message("The leading character must be a lowercase letter (for Base Segments) or a digit (for Version Segments)").with_label(Label::new(loc.location_offset()..loc.location_offset()).with_message("Invalid Leading Character"))}
+                    "point:base_segment" => {builder.with_message("A Point Base Segment must be 'skewer-case': all lowercase alphanumeric with dashes. The leading character must be a letter.").with_label(Label::new(loc.location_offset()..loc.location_offset()).with_message("Invalid Base Segment Character"))}
+                    "point:dir_pop" => {builder.with_message("A Point Directory Pop '..'").with_label(Label::new(loc.location_offset()..loc.location_offset()).with_message("Something is Wrong"))}
+                    "point:dir_segment" => {builder.with_message("A Point Dir Segment follows legal filesystem characters and must end in a '/'").with_label(Label::new(loc.location_offset()..loc.location_offset()).with_message("Illegal Character"))}
+                    "point:root_filesystem_segment" => {builder.with_message("Root FileSystem ':/'").with_label(Label::new(loc.location_offset()..loc.location_offset()).with_message("Illegal Character"))}
+                    "point:file_segment" => {builder.with_message("A Point File Segment follows legal filesystem characters").with_label(Label::new(loc.location_offset()..loc.location_offset()).with_message("Illegal Character"))}
+                    "point:file_or_directory"=> {builder.with_message("A Point File Segment (Files & Directories) follows legal filesystem characters").with_label(Label::new(loc.location_offset()..loc.location_offset()).with_message("Illegal Character"))}
+                    "point:version_segment" => {builder.with_message("A Version Segment allows all legal SemVer characters").with_label(Label::new(loc.location_offset()..loc.location_offset()).with_message("Illegal Character"))}
+                    "filter-name" => {builder.with_message("Filter name must be skewer case with leading character").with_label(Label::new(loc.location_offset()..loc.location_offset()).with_message("Invalid filter name"))}
+
+                    "parsed-scope-selector-kazing" => {builder.with_message("Selector needs some style with the '->' operator either right after the Selector i.e.: 'Pipeline ->' or as part of the filter declaration i.e. 'Pipeline(auth)->'").with_label(Label::new(loc.location_offset()..loc.location_offset()).with_message("Missing or Invalid Kazing Operator( -> )"))}
                 "variable" => {
                         builder.with_message("variable name must be alphanumeric lowercase, dashes and dots.  Variables are preceded by the '$' operator and must be sorounded by curly brackets ${env.valid-variable-name}")
                     },
@@ -5052,9 +5040,10 @@
                     }
                 };
 
-        //            let source = String::from_utf8(loc.get_line_beginning().to_vec() ).unwrap_or("could not parse utf8 of original source".to_string() );
-        ParseErrs::from_report(builder.finish(), loc.extra()).into()
-    }
+            //            let source = String::from_utf8(loc.get_line_beginning().to_vec() ).unwrap_or("could not parse utf8 of original source".to_string() );
+            ParseErrs::from_report(builder.finish(), loc.extra()).into()
+        }
+    */
     pub fn find_parse_err<I: Span>(err: &Err<ErrorTree<I>>) -> SpaceErr {
         match err {
             Err::Incomplete(_) => "internal parser error: Incomplete".into(),
@@ -5561,7 +5550,6 @@
 
 pub fn kind_base<I: Span>(input: I) -> Res<I, BaseKind> {
     let (next, kind) = context("kind-base", camel_case)(input.clone())?;
-
     match BaseKind::try_from(kind) {
         Ok(kind) => Ok((next, kind)),
         Err(err) => {
@@ -6658,9 +6646,8 @@
     let root_scope_selector = lex_root_scope.selector.clone().to_concrete()?;
     if root_scope_selector.name.as_str() == "Mechtron" {
         if root_scope_selector.version == Version::from_str("1.0.0")? {
-            let mechtron = result(parse_mechtron_config(lex_root_scope.block.content.clone()))?;
-
-            let mechtron = MechtronConfig::new(mechtron)?;
+            let mechtron = parse_mechtron_config(lex_root_scope.block.content.clone())?;
+
             return Ok(Document::MechtronConfig(mechtron));
         } else {
             let message = format!(
@@ -6726,15 +6713,17 @@
     }
 }
 
-fn parse_mechtron_config<I: Span>(input: I) -> Res<I,Vec<MechtronScope>> {
-    let (next, (_,( _, (_,assignments)))) = pair( multispace0, context("wasm",tuple((
+fn parse_mechtron_config<I: Span>(input: I) -> Result<MechtronConfig, SpaceErr> {
+    let (next, (_, _, _, _, assignments, _)) = tuple((
+        multispace0,
         tag("Wasm"),
-        alt((tuple((
         multispace0,
-            unwrap_block(BlockKind::Nested(NestedBlockKind::Curly),many0(assignment)))
-        ),fail))),
-    )))(input)?;
-    Ok((next,vec![MechtronScope::WasmScope(assignments)]))
+        tag("{"),
+        many0(assignment),
+        tag("}"),
+    ))(input)?;
+    let config = MechtronConfig::new(vec![MechtronScope::WasmScope(assignments)])?;
+    Ok(config)
 }
 
 fn assignment<I>(input: I) -> Res<I, Assignment>
@@ -6743,17 +6732,15 @@
 {
     tuple((
         multispace0,
-        context("assignment:plus", alt( (tag("+"),fail))),
-        context("assignment:key", alt( (skewer,fail))),
+        skewer,
         multispace0,
-        context( "assignment:equals", alt((tag("="),fail))),
+        tag("="),
         multispace0,
-        context( "assignment:value", alt((nospace1_nosemi,fail))),
+        nospace1,
         multispace0,
         opt(tag(";")),
-        multispace0
     ))(input)
-    .map(|(next, (_, _, k, _, _, _, v, _, _, _))| {
+    .map(|(next, (_, k, _, _, _, v, _, _))| {
         (
             next,
             Assignment {
@@ -6891,14 +6878,6 @@
         many0(satisfy(|c| !c.is_whitespace())),
     ))(input)
 }
-pub fn nospace1_nosemi<I: Span>(input: I) -> Res<I, I> {
-    recognize(pair(
-        satisfy(|c| !c.is_whitespace() && ';' != c),
-        many0(satisfy(|c| !c.is_whitespace( ) && ';' != c)),
-    ))(input)
-}
-
-
 
 pub fn no_space_with_blocks<I: Span>(input: I) -> Res<I, I> {
     recognize(many1(alt((recognize(any_block), nospace1))))(input)
@@ -7298,58 +7277,32 @@
     use crate::parse::model::{
         BlockKind, DelimitedBlockKind, LexScope, NestedBlockKind, TerminatedBlockKind,
     };
-<<<<<<< HEAD
     use crate::parse::{
-        args, base_point_segment, base_seg, command_line, comment, consume_point_var, create,
-        create_command, doc, expected_block_terminator_or_non_terminator, lex_block,
-        lex_child_scopes, lex_nested_block, lex_scope, lex_scope_pipeline_step_and_block,
-        lex_scope_selector, lex_scopes, lowercase1, mesh_eos, mesh_seg, nested_block,
-        nested_block_content, next_stacked_name, no_comment, parse_bind_config,
-        parse_include_blocks, parse_inner_block, parse_mechtron_config, path_regex, pipeline,
-        pipeline_segment, pipeline_step_var, pipeline_stop_var, point_non_root_var, point_template,
-        point_var, pop, rec_version, root_ctx_seg, root_scope, root_scope_selector,
-        route_attribute, route_selector, scope_filter, scope_filters, skewer_case_chars,
-        skewer_dot, space_chars, space_no_dupe_dots, space_point_segment, strip_comments, subst,
-        template, var_seg, variable_name, version, version_point_segment, wrapper, Env,
-        MapResolver, SubstParser, VarResolver,
+        args, base_point_segment, base_seg, comment, consume_point_var, create, create_command,
+        doc, expected_block_terminator_or_non_terminator, lex_block, lex_child_scopes,
+        lex_nested_block, lex_scope, lex_scope_pipeline_step_and_block, lex_scope_selector,
+        lex_scopes, lowercase1, mesh_eos, mesh_seg, nested_block, nested_block_content,
+        next_stacked_name, no_comment, parse_bind_config, parse_include_blocks, parse_inner_block,
+        parse_mechtron_config, path_regex, pipeline, pipeline_segment, pipeline_step_var,
+        pipeline_stop_var, point_non_root_var, point_template, point_var, pop, rec_version,
+        root_ctx_seg, root_scope, root_scope_selector, route_attribute, route_selector,
+        scope_filter, scope_filters, skewer_case_chars, skewer_dot, space_chars,
+        space_no_dupe_dots, space_point_segment, strip_comments, subst, template, var_seg,
+        variable_name, version, version_point_segment, wrapper, Env, MapResolver, SubstParser,
+        VarResolver,
     };
-=======
-    use crate::parse::{args, base_point_segment, base_seg, command_line, comment, consume_point_var, create, create_command, doc, expected_block_terminator_or_non_terminator, lex_block, lex_child_scopes, lex_nested_block, lex_scope, lex_scope_pipeline_step_and_block, lex_scope_selector, lex_scopes, lowercase1, mesh_eos, mesh_seg, nested_block, nested_block_content, next_stacked_name, no_comment, parse_bind_config, parse_include_blocks, parse_inner_block, parse_mechtron_config, path_regex, pipeline, pipeline_segment, pipeline_step_var, pipeline_stop_var, point_non_root_var, point_template, point_var, pop, rec_version, root_ctx_seg, root_scope, root_scope_selector, route_attribute, route_selector, scope_filter, scope_filters, skewer_case_chars, skewer_dot, space_chars, space_no_dupe_dots, space_point_segment, strip_comments, subst, template, var_seg, variable_name, version, version_point_segment, wrapper, Env, MapResolver, SubstParser, VarResolver, assignment};
->>>>>>> dabebdab
     use crate::substance::Substance;
     use crate::util;
     use crate::util::{log, ToResolved};
 
     #[test]
-    pub fn test_assignment() {
-        let config = "+bin=some:bin:somewhere;";
-        let assign = log(result(assignment(new_span(config)))).unwrap();
-        assert_eq!(assign.key.as_str(), "bin");
-        assert_eq!(assign.value.as_str(), "some:bin:somewhere");
-
-        let config = "    +bin   =    some:bin:somewhere;";
-        log(result(assignment(new_span(config)))).unwrap();
-
-        let config = "    noplus =    some:bin:somewhere;";
-        assert!(log(result(assignment(new_span(config)))).is_err());
-        let config = "   +nothing ";
-        assert!(log(result(assignment(new_span(config)))).is_err());
-        let config = "   +nothing  = ";
-        assert!(log(result(assignment(new_span(config)))).is_err());
-
-    }
-
-
-    #[test]
     pub fn test_mechtron_config() {
-        let config = r#"
-
-Mechtron(version=1.0.0) {
-    Wasm {
-      +bin=repo:1.0.0:/wasm/blah.wasm;
-      +name=my-mechtron;
-    }
-}
+        let config = r#"Mechtron(version=1.0.0) {
+                              Wasm {
+                                bin=some:bin:somewhere
+                                name=freddy
+                              }
+                             }
 
          "#;
 
@@ -7360,28 +7313,6 @@
             assert!(false)
         }
     }
-
-
-
-        #[test]
-    pub fn test_bad_mechtron_config() {
-        let config = r#"
-
-Mechtron(version=1.0.0) {
-    Wasm
-    varool
-      +bin=repo:1.0.0:/wasm/blah.wasm;
-      +name=my-mechtron;
-    }
-}
-
-         "#;
-
-        let doc = log(doc(config)).is_err();
-
-
-    }
-
 
     #[test]
     pub fn test_message_selector() {
@@ -7395,28 +7326,19 @@
 
     #[test]
     pub fn test_create_command() -> Result<(), SpaceErr> {
-        let command = util::log(result(command_line(new_span("create localhost<Space>"))))?;
+        let command = util::log(result(create_command(new_span("create localhost<Space>"))))?;
         let env = Env::new(Point::root());
         let command: Command = util::log(command.to_resolved(&env))?;
         Ok(())
     }
 
     #[test]
-    pub fn test_command_line_err() -> Result<(), SpaceErr> {
-        let command = util::log(result(command_line(new_span("create localhost<bad>"))))?;
-        let env = Env::new(Point::root());
-        let command: Command = util::log(command.to_resolved(&env))?;
-        Ok(())
-    }
-
-    #[test]
     pub fn test_template() -> Result<(), SpaceErr> {
-        let t = util::log(result(all_consuming(template)(new_span(
-            "localhost<Space>",
-        ))))?;
-        let env = Env::new(Point::root());
-        let t: Template = util::log(t.to_resolved(&env))?;
-
+        /*        let t= util::log(result(all_consuming(template)(new_span("localhost<Space>"))))?;
+               let env = Env::new(Point::root());
+               let t: Template = util::log(t.to_resolved(&env))?;
+
+        */
         let t = util::log(result(base_point_segment(new_span(
             "localhost:base<Space>",
         ))))?;
@@ -7459,7 +7381,7 @@
         Ok(())
     }
 
-    //    #[test]
+//    #[test]
     pub fn test_point_var() -> Result<(), SpaceErr> {
         util::log(result(all_consuming(point_var)(new_span(
             "[hub]::my-domain.com:${name}:base",
@@ -8019,7 +7941,7 @@
         Ok(())
     }
 
-    //    #[test]
+//    #[test]
     pub fn test_scope_filter() -> Result<(), SpaceErr> {
         result(scope_filter(new_span("(auth)")))?;
         result(scope_filter(new_span("(auth )")))?;
@@ -8531,7 +8453,7 @@
 
      */
 
-    //    #[test]
+//    #[test]
     pub fn test() -> Result<(), SpaceErr> {
         let input = "xreate? localhost<Space>";
         match command(new_span(input)) {

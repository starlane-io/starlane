[package]
name = "cosmic-space"
<<<<<<< HEAD
version = "0.3.2"
=======
version = "0.3.3"
>>>>>>> 9f49a01d
edition = "2021"

authors = ["Scott Williams <scott@starlane.io>"]
description = "Part of http://thecosmicinitiative.io This package--the Cosmic Space--provides an API and utilities for interacting with the Cosmic Fabric and other Particles within the Spatial Dimension."

homepage = "http://thecosmicinitiative.io"
repository = "https://github.com/cosmic-initiative/cosmic-initiative"
license = "MIT"

[lib]
doctest = false

# See more keys and their definitions at https://doc.rust-lang.org/cargo/reference/manifest.html

[dependencies]
<<<<<<< HEAD
cosmic-nom = { path="../cosmic-nom" ,version = "0.3.2"}
cosmic-macros-primitive = { path="../cosmic-macros-primitive" ,version = "0.3.2"}
=======
cosmic-nom = { path="../cosmic-nom" ,version = "0.3.3"}
cosmic-macros-primitive = { path="../cosmic-macros-primitive" ,version = "0.3.3"}
>>>>>>> 9f49a01d
ariadne = "0.1.5"
async-trait = "0.1.48"
lazy_static = "1.4.0"
serde = { version="1.0.69", features=['derive','rc'] }
strum = "0.24.1"
strum_macros = "0.24.1"
nom = "7"
nom-supreme = "0.6.0"
nom_locate = "4.0.0"
bincode = "1.3.3"
semver = { version="1.0.10", features=['serde'] }
regex = "1.5.4"
#http = "0.2.6"
#http-serde = "1.1.0"
serde_json = "1.0.79"
tokio = { version = "1.15.0", features = ["rt","sync","time"] }
dashmap = "5.3.4"
serde_urlencoded = "0.7.1"
enum-ordinalize = "3.1.11"
convert_case = "0.5.0"
validator = "0.15.0"
url = { version="2.3.1", features=["serde"] }


#uuid = { version="1.1.2", features=["v4", "js"] }
#getrandom = { version = "0.2", features = ["js"] }
#chrono = { version="0.4.19", features=["serde", "js-sys"] }<|MERGE_RESOLUTION|>--- conflicted
+++ resolved
@@ -1,10 +1,6 @@
 [package]
 name = "cosmic-space"
-<<<<<<< HEAD
-version = "0.3.2"
-=======
 version = "0.3.3"
->>>>>>> 9f49a01d
 edition = "2021"
 
 authors = ["Scott Williams <scott@starlane.io>"]
@@ -20,13 +16,8 @@
 # See more keys and their definitions at https://doc.rust-lang.org/cargo/reference/manifest.html
 
 [dependencies]
-<<<<<<< HEAD
-cosmic-nom = { path="../cosmic-nom" ,version = "0.3.2"}
-cosmic-macros-primitive = { path="../cosmic-macros-primitive" ,version = "0.3.2"}
-=======
 cosmic-nom = { path="../cosmic-nom" ,version = "0.3.3"}
 cosmic-macros-primitive = { path="../cosmic-macros-primitive" ,version = "0.3.3"}
->>>>>>> 9f49a01d
 ariadne = "0.1.5"
 async-trait = "0.1.48"
 lazy_static = "1.4.0"

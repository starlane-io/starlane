--- conflicted
+++ resolved
@@ -12,41 +12,23 @@
 description="The Workspace package for Starlane.  What to see: './starlane-space' contains the "
 
 
-
 [workspace]
-default-run = "space2"
+default-run = "starlane"
 resolver = "2"
-<<<<<<< HEAD
-
-#members = [
-#  "starlane", "starlane-macros", "starlane-primitive-macros","mechtron"
-#  , "starlane-space", "ext/service/starlane-cli-local-filestore-service" , "ext/service/starlane-cli-filestore-s3-service", "space2", "starlane-util"]
-
-members = ["space2","starlane-space","starlane-primitive-macros" ]
-=======
 members = [ "starlane", "starlane-macros", "starlane-primitive-macros", "starlane-space" ]
 
 
 #members = [
 #  "starlane", "starlane-macros", "starlane-primitive-macros","mechtron"
 #  , "starlane-space", "ext/service/starlane-cli-local-filestore-service" , "ext/service/starlane-cli-filestore-s3-service"]
->>>>>>> c2f9c750
 
 exclude = [ ]
 
 [workspace.dependencies]
-<<<<<<< HEAD
-starlane = { path="./starlane" }
-starlane-macros = { path="./starlane-macros"}
-starlane-primitive-macros = { path="./starlane-primitive-macros"}
-starlane-space = { path="./starlane-space"}
-space2 = {  path="./space2"}
-=======
 starlane = { path="./starlane" , version = "0.3.19" }
 starlane-macros = { path="./starlane-macros", version = "0.3.19" }
 starlane-primitive-macros = { path="./starlane-primitive-macros", version = "0.3.19" }
 starlane-space = { path="./starlane-space", version = "0.3.19" }
->>>>>>> c2f9c750
 lazy_static = "1.5.0"
 uuid = { version="1.1.2" }
 chrono = { version="0.4.19" }
@@ -91,7 +73,7 @@
 # space
 ariadne = "0.1.5"
 nom = "7.1.3"
-nom-supreme = {git = "https://github.com/starlane-io/nom-supreme.git" }
+nom-supreme = "0.8.0"
 nom_locate = "4.2.0"
 regex = "1.5.4"
 #http = "0.2.6"

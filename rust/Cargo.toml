--- conflicted
+++ resolved
@@ -117,14 +117,11 @@
 lerp = "0.5.0"
 atty = "0.2.14"
 #rolling-file = "0.2.0"
-<<<<<<< HEAD
 termsize = "0.1.9"
 textwrap = "0.16.1"
 postgresql_embedded = "0.17.2"
 port_check = "0.2.1"
-=======
 function_name = "0.3.0"
 derive-name = "1.1.0"
 tokio-scoped = "0.2.0"
-prettyplease = "0.2.25"
->>>>>>> 85f94b9f
+prettyplease = "0.2.25"